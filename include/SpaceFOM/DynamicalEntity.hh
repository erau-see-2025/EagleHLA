/*!
@file SpaceFOM/DynamicalEntity.hh
@ingroup SpaceFOM
@brief Definition of the TrickHLA SpaceFOM physical entity type.

This is the base implementation for the Space Reference FOM (SpaceFOM) interface
to the DynamicalEntity object.

@copyright Copyright 2023 United States Government as represented by the
Administrator of the National Aeronautics and Space Administration.
No copyright is claimed in the United States under Title 17, U.S. Code.
All Other Rights Reserved.

\par<b>Responsible Organization</b>
Simulation and Graphics Branch, Mail Code ER7\n
Software, Robotics & Simulation Division\n
NASA, Johnson Space Center\n
2101 NASA Parkway, Houston, TX  77058

@trick_parse{everything}

@python_module{SpaceFOM}

@tldh
@trick_link_dependency{../../source/SpaceFOM/DynamicalEntityBase.cpp}
@trick_link_dependency{../../source/SpaceFOM/DynamicalEntity.cpp}

@revs_title
@revs_begin
@rev_entry{Edwin Z. Crues, NASA ER7, TrickHLA, March 2019, --, Version 3 rewrite.}
@revs_end

*/

#ifndef SPACEFOM_DYNAMICAL_ENTITY_HH
#define SPACEFOM_DYNAMICAL_ENTITY_HH

// System include files.

// TrickHLA include files.

// SpaceFOM include files.
#include "SpaceFOM/DynamicalEntityBase.hh"
#include "SpaceFOM/DynamicalEntityData.h"
#include "SpaceFOM/PhysicalEntity.hh"

namespace TrickHLA
{
class Packing;
class OpaqueBuffer;
} // namespace TrickHLA

namespace SpaceFOM
{

class DynamicalEntity : public SpaceFOM::PhysicalEntity, public SpaceFOM::DynamicalEntityBase
{
   // Let the Trick input processor access protected and private data.
   // InputProcessor is really just a marker class (does not really
   // exist - at least yet). This friend statement just tells Trick
   // to go ahead and process the protected and private data as well
   // as the usual public data.
   friend class InputProcessor;
   // IMPORTANT Note: you must have the following line too.
   // Syntax: friend void init_attr<namespace>__<class name>();
   friend void init_attrSpaceFOM__DynamicalEntity();

  public:
   // Public constructors and destructors.
   DynamicalEntity();          // Default constructor.
   virtual ~DynamicalEntity(); // Destructor.

<<<<<<< HEAD
   // Initialize the packing object.
   /*! @brief Set the reference to the physical entity data. */
   virtual void initialize();

   // Initialize the packing object.
   /*! @brief Set the reference to the physical entity data.
    *  @param ref_frame_data_ptr Pointer to the RefFrameData instance. */
   virtual void initialize( PhysicalEntityData  *physical_data_ptr,
                            DynamicalEntityData *dynamics_data_ptr );

   // From the TrickHLA::Packing class.
   /*! @brief Called to pack the data before the data is sent to the RTI. */
   virtual void pack();

   // From the TrickHLA::Packing class.
   /*! @brief Called to unpack the data after data is received from the RTI. */
   virtual void unpack();
=======
   // Data pack and unpack routines.
   virtual void pack();   // cppcheck-suppress [uselessOverride]
   virtual void unpack(); // cppcheck-suppress [uselessOverride]
>>>>>>> 678732ec

  protected:
   DynamicalEntityData *dynamical_data; ///< @trick_units{--} Dynamical entity data.

  private:
   using PhysicalEntity::initialize; // Tell compiler we want all initialize functions.

   // This object is not copyable
   /*! @brief Copy constructor for DynamicalEntity class.
    *  @details This constructor is private to prevent inadvertent copies. */
   DynamicalEntity( DynamicalEntity const &rhs );
   /*! @brief Assignment operator for DynamicalEntity class.
    *  @details This assignment operator is private to prevent inadvertent copies. */
   DynamicalEntity &operator=( DynamicalEntity const &rhs );
};

} // namespace SpaceFOM

#endif // SPACEFOM_DYNAMICAL_ENTITY_HH: Do NOT put anything after this line!<|MERGE_RESOLUTION|>--- conflicted
+++ resolved
@@ -70,7 +70,6 @@
    DynamicalEntity();          // Default constructor.
    virtual ~DynamicalEntity(); // Destructor.
 
-<<<<<<< HEAD
    // Initialize the packing object.
    /*! @brief Set the reference to the physical entity data. */
    virtual void initialize();
@@ -83,16 +82,11 @@
 
    // From the TrickHLA::Packing class.
    /*! @brief Called to pack the data before the data is sent to the RTI. */
-   virtual void pack();
+   virtual void pack(); // cppcheck-suppress [uselessOverride]
 
    // From the TrickHLA::Packing class.
    /*! @brief Called to unpack the data after data is received from the RTI. */
-   virtual void unpack();
-=======
-   // Data pack and unpack routines.
-   virtual void pack();   // cppcheck-suppress [uselessOverride]
    virtual void unpack(); // cppcheck-suppress [uselessOverride]
->>>>>>> 678732ec
 
   protected:
    DynamicalEntityData *dynamical_data; ///< @trick_units{--} Dynamical entity data.
