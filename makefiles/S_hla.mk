--- conflicted
+++ resolved
@@ -22,15 +22,6 @@
 
 # Needed for the HLA IEEE 1516 header files.
 ifeq ($(RTI_VENDOR),Pitch_HLA_Evolved)
-<<<<<<< HEAD
-   ifneq ("$(wildcard ${RTI_HOME}/api/cpp/HLA_1516-2010)","")
-      TRICK_CFLAGS   += -I${RTI_HOME}/api/cpp/HLA_1516-2010
-      TRICK_CXXFLAGS += -I${RTI_HOME}/api/cpp/HLA_1516-2010
-   else
-      TRICK_CFLAGS   += -I${RTI_HOME}/include
-      TRICK_CXXFLAGS += -I${RTI_HOME}/include
-   endif
-=======
    # Determine the Pitch RTI include path.
    RTI_INCLUDE = ${RTI_HOME}/api/cpp/HLA_1516-2010
    ifeq ("$(wildcard ${RTI_INCLUDE})","")
@@ -38,7 +29,6 @@
    endif
    TRICK_CFLAGS   += -I${RTI_INCLUDE}
    TRICK_CXXFLAGS += -I${RTI_INCLUDE}
->>>>>>> ba07ca7e
 else ifeq ($(RTI_VENDOR),Mak)
    RTI_INCLUDE    =  ${RTI_HOME}/include/HLA1516E
    TRICK_CFLAGS   += -DRTI_VENDOR=Mak_HLA_Evolved -I${RTI_INCLUDE}
@@ -237,15 +227,4 @@
       $(error S_hla.mk:ERROR: Unsupported RTI_VENDOR '${RTI_VENDOR}', must specify one of Pitch_HLA_Evolved, Mak, or Mak_HLA_Evolved.)
    endif
 
-<<<<<<< HEAD
-endif
-
-ifneq ("$(wildcard ${RTI_HOME}/api/cpp/HLA_1516-2010)","")
-   TRICK_ICG_EXCLUDE  += :${RTI_HOME}/api/cpp/HLA_1516-2010
-   TRICK_SWIG_EXCLUDE += :${RTI_HOME}/api/cpp/HLA_1516-2010
-else
-   TRICK_ICG_EXCLUDE  += :${RTI_HOME}/include
-   TRICK_SWIG_EXCLUDE += :${RTI_HOME}/include
-=======
->>>>>>> ba07ca7e
 endif