--- conflicted
+++ resolved
@@ -181,21 +181,12 @@
 
    SpaceFOMRefFrameSimObject( unsigned short _INIT = 59 )
    {
-<<<<<<< HEAD
-=======
-      // Set the reference to the reference frame.
-      this->ref_frame_data_ptr = &frame_data_ptr;
->>>>>>> 678732ec
 
       //
       // Initialization jobs
       //
-<<<<<<< HEAD
       P_INIT ("initialization") frame_packing.initialize( &frame_data );
 
-=======
-      P_INIT ("initialization") frame_packing.initialize( ref_frame_data_ptr );
->>>>>>> 678732ec
    }
 
   private:
