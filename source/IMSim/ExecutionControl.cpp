/*!
@file IMSim/ExecutionControl.cpp
@ingroup IMSim
@brief This class provides and abstract base class as the base implementation
for managing mode transitions.

@copyright Copyright 2019 United States Government as represented by the
Administrator of the National Aeronautics and Space Administration.
No copyright is claimed in the United States under Title 17, U.S. Code.
All Other Rights Reserved.

\par<b>Responsible Organization</b>
Simulation and Graphics Branch, Mail Code ER7\n
Software, Robotics & Simulation Division\n
NASA, Johnson Space Center\n
2101 NASA Parkway, Houston, TX  77058

@tldh
@trick_link_dependency{../TrickHLA/DebugHandler.cpp}
@trick_link_dependency{../TrickHLA/Federate.cpp}
@trick_link_dependency{../TrickHLA/Int64BaseTime.cpp}
@trick_link_dependency{../TrickHLA/Manager.cpp}
@trick_link_dependency{../TrickHLA/SleepTimeout.cpp}
@trick_link_dependency{../TrickHLA/Types.cpp}
@trick_link_dependency{../TrickHLA/Utilities.cpp}
@trick_link_dependency{ExecutionConfiguration.cpp}
@trick_link_dependency{ExecutionControl.cpp}

@revs_title
@revs_begin
@rev_entry{Edwin Z. Crues, NASA ER7, TrickHLA, Jan 2019, --, IMSim support and testing.}
@rev_entry{Edwin Z. Crues, NASA ER7, TrickHLA, June 2019, --, Version 3 rewrite.}
@revs_end

*/

// System include files.
#include <cstdint>
#include <float.h>
#include <iomanip>
#include <limits>
#include <math.h>
#include <string>

// Trick includes.
#include "trick/Executive.hh"
#include "trick/MemoryManager.hh"
#include "trick/exec_proto.hh"
#include "trick/message_proto.h"

// HLA include files.

// TrickHLA include files.
#include "TrickHLA/DebugHandler.hh"
#include "TrickHLA/Federate.hh"
#include "TrickHLA/Int64BaseTime.hh"
#include "TrickHLA/InteractionItem.hh"
#include "TrickHLA/Manager.hh"
#include "TrickHLA/Parameter.hh"
#include "TrickHLA/SleepTimeout.hh"
#include "TrickHLA/StringUtilities.hh"
#include "TrickHLA/Types.hh"
#include "TrickHLA/Utilities.hh"

// IMSim include files.
#include "IMSim/ExecutionConfiguration.hh"
#include "IMSim/ExecutionControl.hh"

// IMSim file level declarations.
namespace IMSim
{

// ExecutionControl type string.
std::string const ExecutionControl::type = "IMSim";

// The IMSim Multiphase initialization HLA synchronization-points (version 2).
static std::wstring const SIM_CONFIG_SYNC_POINT     = L"sim_config_v2";
static std::wstring const INITIALIZE_SYNC_POINT     = L"initialize_v2";
static std::wstring const INIT_COMPLETE_SYNC_POINT  = L"initialization_complete_v2";
static std::wstring const STARTUP_SYNC_POINT        = L"startup_v2";
static std::wstring const FEDSAVE_SYNC_POINT        = L"FEDSAVE_v2";
static std::wstring const FEDRUN_SYNC_POINT         = L"FEDRUN_v2";
static std::wstring const STARTUP_FREEZE_SYNC_POINT = L"pause_0.0";

// SISO SpaceFOM Mode Transition Request (MTR) synchronization-points.
static std::wstring const MTR_RUN_SYNC_POINT      = L"mtr_run";
static std::wstring const MTR_FREEZE_SYNC_POINT   = L"mtr_freeze";
static std::wstring const MTR_SHUTDOWN_SYNC_POINT = L"mtr_shutdown";

} // namespace IMSim

// Create the Trick ATTRIBUTES arrays needed for local allocations.
#ifdef __cplusplus
extern "C" {
#endif
// C based model includes.
extern ATTRIBUTES attrIMSim__FreezeInteractionHandler[];
#ifdef __cplusplus
}
#endif

using namespace std;
using namespace RTI1516_NAMESPACE;
using namespace TrickHLA;
using namespace IMSim;

/*!
 * @job_class{initialization}
 */
ExecutionControl::ExecutionControl(
   IMSim::ExecutionConfiguration &imsim_config )
   : TrickHLA::ExecutionControlBase( imsim_config ),
     pending_mtr( IMSim::MTR_UNINITIALIZED ),
     freeze_inter_count( 0 ),
     freeze_interaction( NULL ),
     scenario_time_epoch( 0.0 ),
     current_execution_mode( TrickHLA::EXECUTION_CONTROL_UNINITIALIZED ),
     next_execution_mode( TrickHLA::EXECUTION_CONTROL_UNINITIALIZED )
{
   // The next_mode_scenario_time time for the next federation execution mode
   // change expressed as a federation scenario time reference. Note: this is
   // value is only meaningful for going into freeze; exiting freeze is
   // coordinated through a sync point mechanism.
   // Inherited from ExecutionControlBase, and for IMSim the default is 0.0;
   this->next_mode_scenario_time = 0.0;

   // The time for the next federation execution mode change expressed as a
   // Central Timing Equipment (CTE) time reference. The standard for this
   // reference shall be defined in the federation agreement when CTE is used.
   // Inherited from ExecutionControlBase, and for IMSim the default is 0.0;
   this->next_mode_cte_time = 0.0;

   // A 64 bit integer time that represents the base time for the least common
   // value of all the time step values in the federation execution (LCTS).
   // This value is set by the Master Federate and does not change during the
   // federation execution. This is used in the computation to find the next
   // HLA Logical Time Boundary (HLTB) available to all federates in the
   // federation execution. The basic equation is
   //     HLTB = ( floor(GALT/LCTS) + 1 ) * LCTS,
   // where GALT is the greatest available logical time. This is used to
   // synchronize the federates in a federation execution to be on a common
   // logical time boundary.
   // Inherited from ExecutionControlBase, and for IMSim the default is 0;
   this->least_common_time_step         = 0;
   this->least_common_time_step_seconds = 0.0;
}

/*!
 * @job_class{shutdown}
 */
ExecutionControl::~ExecutionControl()
{
   clear_mode_values();

   // Free up the allocated Freeze Interaction.
   if ( freeze_interaction != NULL ) {
      if ( freeze_interaction->get_handler() != NULL ) {
         if ( trick_MM->delete_var( static_cast< void * >( freeze_interaction->get_handler() ) ) ) {
            send_hs( stderr, "IMSim::ExecutionControl::~ExecutionControl():%d ERROR deleting Trick Memory for 'freeze_interaction->get_handler()'%c",
                     __LINE__, THLA_NEWLINE );
         }
         freeze_interaction->set_handler( NULL );
      }
      if ( trick_MM->delete_var( static_cast< void * >( freeze_interaction ) ) ) {
         send_hs( stderr, "IMSim::ExecutionControl::~ExecutionControl():%d ERROR deleting Trick Memory for 'freeze_interaction'%c",
                  __LINE__, THLA_NEWLINE );
      }
      freeze_interaction = NULL;
      freeze_inter_count = 0;
   }
}

/*!
@details This routine will set a lot of the data in the TrickHLA::Federate that
is required for this execution control scheme. This should greatly simplify
input.py files and reduce input.py file setting errors.

@job_class{initialization}
*/
void ExecutionControl::initialize()
{
   if ( DebugHandler::show( DEBUG_LEVEL_2_TRACE, DEBUG_SOURCE_EXECUTION_CONTROL ) ) {
      ostringstream msg;
      msg << "IMSim::ExecutionControl::initialize():" << __LINE__
          << " Initialization-Scheme:'" << get_type()
          << "'" << THLA_ENDL;
      send_hs( stdout, msg.str().c_str() );
   }

   // FIXME: This is not consistent with the IMSim design document.
   // There are things that must me set for the IMSim initialization.
   // this->use_preset_master = true;
   this->use_preset_master = false;

   // FIXME: We won't know this until we try to create the federation execution.
   // If this is the Master federate, then it must support Time
   // Management and be both Time Regulating and Time Constrained.
   if ( is_master() ) {
      this->federate->time_management  = true;
      this->federate->time_regulating  = true;
      this->federate->time_constrained = true;

      // The software frame is set from the Least Common Time Step.
      // For the Master federate the Trick simulation software frame must
      // match the Least Common Time Step (LCTS).
      double software_frame_time = Int64BaseTime::to_seconds( this->least_common_time_step );
      exec_set_software_frame( software_frame_time );
   }

   // Add the Mode Transition Request synchronization points.
   add_sync_point( IMSim::MTR_RUN_SYNC_POINT );
   add_sync_point( IMSim::MTR_FREEZE_SYNC_POINT );
   add_sync_point( IMSim::MTR_SHUTDOWN_SYNC_POINT );

   // Make sure we initialize the base class.
   TrickHLA::ExecutionControlBase::initialize();

   // FIXME: This is not consistent with the IMSim design document.
   // Must use a preset master.
   /*
      if ( !is_master_preset() ) {
         ostringstream errmsg;
         errmsg << "IMSim::ExecutionControl::initialize():" << __LINE__
                << " WARNING: Only a preset master is supported. Make sure to set"
                << " 'THLA.federate.use_preset_master = true' in your input.py file."
                << " Setting use_preset_master to true!"
                << THLA_ENDL;
         send_hs( stdout, errmsg.str().c_str() );
         this->use_preset_master = true;
      }

      if ( DebugHandler::show( DEBUG_LEVEL_2_TRACE, DEBUG_SOURCE_EXECUTION_CONTROL ) ) {
         if ( is_master() ) {
            send_hs( stdout, "IMSim::ExecutionControl::initialize():%d\n    I AM THE PRESET MASTER%c",
                     __LINE__, THLA_NEWLINE );
         } else {
            send_hs( stdout, "IMSim::ExecutionControl::initialize():%d\n    I AM NOT THE PRESET MASTER%c",
                     __LINE__, THLA_NEWLINE );
         }
      }
   */

   return;
}

/*!
@details This routine implements the IMSim Join Federation Process described
in section 7.2 and figure 7-3.

@job_class{initialization}
*/
void ExecutionControl::join_federation_process()
{
   // The base class implementation is good enough for now.
   TrickHLA::ExecutionControlBase::join_federation_process();
}

/*!
@details This routine implements the IMSim pre multi-phase initialization process.

@job_class{initialization}
*/
void ExecutionControl::pre_multi_phase_init_processes()
{
   if ( DebugHandler::show( DEBUG_LEVEL_2_TRACE, DEBUG_SOURCE_EXECUTION_CONTROL ) ) {
      send_hs( stdout, "IMSim::ExecutionControl::pre_multi_phase_init_processes():%d%c",
               __LINE__, THLA_NEWLINE );
   }

   // Reset the sim-config required flag to make it required.
   execution_configuration->mark_required();

   // Reset the sim-config preferred-order for attributes to Receive-Order.
   execution_configuration->reset_preferred_order();

   // Reset the ownership flags and the attribute configuration flags for
   // the simulation configuration object.
   execution_configuration->reset_ownership_states();

   // Setup all the Trick Ref-Attributes for the user specified objects,
   // attributes, interactions and parameters.
   manager->setup_all_ref_attributes();

   // Add the IMSim multiphase initialization sync-points now that the
   // ExecutionConfiguration has been initialized in the call to
   // the setup_all_ref_attributes() function. We do this here so
   // that we can handle the RTI callbacks that use them.
   add_multiphase_init_sync_points();

   // Create the RTI Ambassador and connect.
   federate->create_RTI_ambassador_and_connect();

   // Destroy the federation if it was orphaned from a previous simulation
   // run that did not shutdown cleanly.
   federate->destroy_orphaned_federation();

   // Create and then join the federation. We also determine if this federate
   // is the master if it successfully created the federation.
   federate->create_and_join_federation();

   // We are the master if we successfully created the federation and the
   // user has not preset a master value.
   if ( !is_master_preset() ) {
      set_master( federate->is_federation_created_by_federate() );
      execution_configuration->set_master( is_master() );
   }

   // Don't forget to enable asynchronous delivery of messages.
   federate->enable_async_delivery();

   if ( DebugHandler::show( DEBUG_LEVEL_2_TRACE, DEBUG_SOURCE_EXECUTION_CONTROL ) ) {
      if ( is_master() ) {
         send_hs( stdout, "IMSim::ExecutionControl::pre_multi_phase_init_processes():%d\n    I AM THE MASTER%c",
                  __LINE__, THLA_NEWLINE );
      } else {
         send_hs( stdout, "IMSim::ExecutionControl::pre_multi_phase_init_processes():%d\n    I AM NOT THE MASTER%c",
                  __LINE__, THLA_NEWLINE );
      }
   }

   // Save restore_file_name before it gets wiped out with the loading of the checkpoint file...
   char *tRestoreName = NULL;
   if ( manager->restore_file_name != NULL ) {
      // we don't want this to get wiped out when trick clears memory for load checkpoint, so don't allocate with TMM
      tRestoreName = strdup( manager->restore_file_name );
   }

   // Initialize the MOM interface handles.
   federate->initialize_MOM_handles();

   if ( is_master() ) {
      //**** This federate is the Master for the multiphase ****
      //**** initialization process                         ****

      // if you want to restore from a check point, force the loading of the
      // checkpoint file here...
      if ( manager->restore_federation ) {
         if ( ( tRestoreName != NULL ) && ( *tRestoreName != '\0' ) ) {

            // make sure that we have a valid absolute path to the files.
            federate->check_HLA_save_directory();

            // signal the MASTER federate to track all federates who join,
            // looking for anyone who is not required.
            federate->set_restore_is_imminent();

            // read the required federates data from external file, replacing
            // the contents of 'known_feds'.
            federate->read_running_feds_file( string( tRestoreName ) );

            if ( DebugHandler::show( DEBUG_LEVEL_2_TRACE, DEBUG_SOURCE_EXECUTION_CONTROL ) ) {
               send_hs( stdout, "IMSim::ExecutionControl::pre_multi_phase_init_processes():%d \
You indicated that you want a restore => I AM THE MASTER <= \
Waiting for the required federates to join.%c",
                        __LINE__, THLA_NEWLINE );
            }
            // Make sure only the required federates have joined the federation.
            string return_string;
            return_string = federate->wait_for_required_federates_to_join();
            if ( !return_string.empty() ) {
               ostringstream errmsg;
               errmsg << "IMSim::ExecutionControl::pre_multi_phase_init_processes():" << __LINE__
                      << " ERROR: " << return_string << THLA_ENDL;
               DebugHandler::terminate_with_message( errmsg.str() );
            }

            // Load the MASTER federate from the checkpoint file...
            federate->restore_checkpoint( string( tRestoreName ) );

            //
            // Even though the multiphase initialization document does not tell
            // us that we need to re-copy the '.running_feds' file over the
            // known_feds, which was overwritten with its contents from the
            // checkpoint file, we need to do so.
            //
            // The contents of the known_feds data structure needs to be fixed
            // so it contains the MOM names of all federates which were running
            // when the federation was saved.
            //
            // The Federate class uses the known_feds data structure
            // to re-establish all instance names based on the MOM names found
            // in the known_feds data structure.
            //
            // If known_feds contains an incomplete list, we run the risk of not
            // re-registering all objects and this may lead to strange and
            // unexpected results in the restored federation...
            //
            federate->copy_running_feds_into_known_feds();

            if ( DebugHandler::show( DEBUG_LEVEL_2_TRACE, DEBUG_SOURCE_EXECUTION_CONTROL ) ) {
               send_hs( stdout, "IMSim::ExecutionControl::pre_multi_phase_init_processes():%d \
You indicated that you want a restore => I AM THE MASTER <= \
initiating restore request for '%s' with the RTI.%c",
                        __LINE__, tRestoreName, THLA_NEWLINE );
            }
            // request federation restore from RTI
            federate->initiate_restore_announce( string( tRestoreName ) );

            // wait for the success / failure response from the RTI
            federate->wait_for_restore_request_callback();

            if ( federate->has_restore_request_failed() ) {
               ostringstream errmsg;
               errmsg << "IMSim::ExecutionControl::pre_multi_phase_init_processes():"
                      << __LINE__
                      << " ERROR: You indicated that you wanted to restore a "
                      << "checkpoint => I AM THE MASTER <= RTI rejected the "
                      << "restore request!!!! Make sure that you are restoring "
                      << "the federates from an identical federation save set."
                      << "\n      See IEEE 1516.1-2000, Section 4.18 for "
                      << "further info for the reasons why the RTI would reject"
                      << " the federation restore request..." << THLA_ENDL;
               DebugHandler::terminate_with_message( errmsg.str() );
            }

            // Wait for RTI to inform us that the federation restore has
            // begun before informing the RTI that we are done.
            federate->wait_for_federation_restore_begun();

            // Wait for RTI to inform us that the federation restore has
            // begun before informing the RTI that we are done.
            federate->wait_until_federation_is_ready_to_restore();

            // Signal RTI that the MASTER federate has already been loaded
            // (above).
            federate->inform_RTI_of_restore_completion();

            // Wait until we get a callback to inform us that the federation
            // restore is complete. if a non-NULL string is returned, there was
            // an error so take appropriate action.
            string tStr = federate->wait_for_federation_restore_to_complete();
            if ( tStr.length() ) {
               federate->wait_for_federation_restore_failed_callback_to_complete();

               ostringstream errmsg;
               errmsg << "IMSim::ExecutionControl::pre_multi_phase_init_processes():"
                      << __LINE__
                      << " ERROR: You indicated that you wanted to restore a "
                      << "checkpoint => I AM THE MASTER <= "
                      << "wait_for_federation_restore_to_complete() failed!!!"
                      << THLA_ENDL;
               errmsg << endl
                      << tStr;
               DebugHandler::terminate_with_message( errmsg.str() );
            }

            // Rebuild the 'federate handle set' because the federation was restored
            federate->restore_federate_handles_from_MOM();

            // Add and register the "STARTUP" sync point with all joined federates
            // so we can achieve it later.
            if ( contains( IMSim::STARTUP_SYNC_POINT ) ) {
               send_hs( stdout, "IMSim::ExecutionControl::pre_multi_phase_init_processes():%d Did not add duplicate synchronization point label '%ls'.%c",
                        __LINE__, IMSim::STARTUP_SYNC_POINT.c_str(), THLA_NEWLINE );
            } else {
               add_sync_point( IMSim::STARTUP_SYNC_POINT );
               if ( DebugHandler::show( DEBUG_LEVEL_2_TRACE, DEBUG_SOURCE_EXECUTION_CONTROL ) ) {
                  send_hs( stdout, "IMSim::ExecutionControl::pre_multi_phase_init_processes():%d Label: '%ls'%c",
                           __LINE__, IMSim::STARTUP_SYNC_POINT.c_str(), THLA_NEWLINE );
               }
            }
            register_sync_point( *federate->get_RTI_ambassador(),
                                 federate->get_joined_federate_handles(),
                                 IMSim::STARTUP_SYNC_POINT );

            // Wait for the announcement of "STARTUP" sync-point before proceeding.
            wait_for_sync_point_announcement( federate, IMSim::STARTUP_SYNC_POINT );

            // Restart myself...
            manager->restart_initialization();

            // Restart the checkpoint...
            federate->restart_checkpoint();

            // Achieve the "STARTUP" sync-point and wait for the
            // federation synchronize on it.
            federate->achieve_and_wait_for_synchronization( IMSim::STARTUP_SYNC_POINT );

            if ( DebugHandler::show( DEBUG_LEVEL_2_TRACE, DEBUG_SOURCE_EXECUTION_CONTROL ) ) {
               if ( is_late_joiner() ) {
                  send_hs( stdout, "IMSim::ExecutionControl::pre_multi_phase_init_processes():%d\n\t\
=> I AM THE MASTER ** originally a late joining federate ** <= Federation restore is complete\n    \
Simulation has started and is now running...%c",
                           __LINE__, THLA_NEWLINE );
               } else {
                  send_hs( stdout, "IMSim::ExecutionControl::pre_multi_phase_init_processes():%d\n    \
=> I AM THE MASTER <= Federation restore is complete\n\t\
Simulation has started and is now running...%c",
                           __LINE__, THLA_NEWLINE );
               }
            }

            federate->set_federate_has_begun_execution();
         } else {
            ostringstream errmsg;
            errmsg << "IMSim::ExecutionControl::pre_multi_phase_init_processes():" << __LINE__
                   << " ERROR: You indicated that you wanted to restore a checkpoint"
                   << " => I AM THE MASTER <= but you failed to specify the"
                   << "  checkpoint FILE NAME!" << THLA_ENDL;
            DebugHandler::terminate_with_message( errmsg.str() );
         }
      } else { // MASTER but restore was not specified

         // Setup all the RTI handles for the objects, attributes and interaction
         // parameters.
         manager->setup_all_RTI_handles();

         // Make sure all required federates have joined the federation.
         federate->wait_for_required_federates_to_join();

         // Register the Multi-phase intialization sync-points just for the
         // joined federates.
         register_all_sync_points( *federate->get_RTI_ambassador(),
                                   federate->get_joined_federate_handles() );

         // Register all the user defined multiphase initialization
         // synchronization points just for the joined federates.
         multiphase_init_sync_pnt_list.register_all_sync_points( *( federate->get_RTI_ambassador() ),
                                                                 federate->get_joined_federate_handles() );

         // Call publish_and_subscribe AFTER we've initialized the manager,
         // federate, and FedAmb.
         manager->publish_and_subscribe();

         // Reserve "SimConfig" object instance name.
         execution_configuration->reserve_object_name_with_RTI();

         // Reserve the RTI object instance names with the RTI, but only for
         // the objects that are locally owned.
         manager->reserve_object_names_with_RTI();

         // Wait for success or failure for the "SimConfig" name reservation.
         execution_configuration->wait_for_object_name_reservation();

         // Waits on the reservation of the RTI object instance names for the
         // locally owned objects. Calling this function will block until all
         // the object instances names for the locally owned objects have been
         // reserved.
         manager->wait_for_reservation_of_object_names();

         // Creates an RTI object instance and registers it with the RTI, but
         // only for the objects that we create.
         manager->register_objects_with_RTI();

         // Setup the preferred order for all object attributes and interactions.
         manager->setup_preferred_order_with_RTI();

         // Waits on the registration of all the required RTI object instances
         // with the RTI. Calling this function will block until all the
         // required object instances in the Federation have been registered.
         manager->wait_for_registration_of_required_objects();

         // Wait for the "sim_config", "initialize", and "startup" sync-points
         // to be registered.
         wait_for_all_announcements( federate );

         // Achieve the "sim_config" sync-point and wait for the federation
         // to be synchronized on it.
         federate->achieve_and_wait_for_synchronization( IMSim::SIM_CONFIG_SYNC_POINT );

         // Send the "Simulation Configuration".
         send_execution_configuration();

         // DANNY2.7 When master is started in freeze, create a pause sync point
         //  so other feds will start in freeze.
         if ( exec_get_freeze_command() != 0 ) {
            federate->register_generic_sync_point( IMSim::STARTUP_FREEZE_SYNC_POINT, 0.0 );
         }

         // Achieve the "initialize" sync-point and wait for the federation
         // to be synchronized on it.
         federate->achieve_and_wait_for_synchronization( IMSim::INITIALIZE_SYNC_POINT );
      }
   } else {

      // Determine if the federate is a late-joiner or was instructed to restore
      // the federation.
      if ( determine_if_late_joining_or_restoring_federate() == FEDERATE_JOIN_RESTORING ) {

         // make sure that we have a valid absolute path to the files.
         federate->check_HLA_save_directory();

         if ( DebugHandler::show( DEBUG_LEVEL_2_TRACE, DEBUG_SOURCE_EXECUTION_CONTROL ) ) {
            send_hs( stdout, "IMSim::ExecutionControl::pre_multi_phase_init_processes():%d \
You indicated that you want a restore => I AM NOT THE MASTER <= \
loading of the federate from the checkpoint file '%s'.%c",
                     __LINE__, tRestoreName, THLA_NEWLINE );
         }
         federate->restore_checkpoint( string( tRestoreName ) );

         //
         // Even though the multiphase initialization document does not tell
         // us that we need to re-copy the '.running_feds' file over the
         // known_feds, which was overwritten with its contents from the
         // checkpoint file, we need to do so.
         //
         // the contents of the known_feds data structure needs to be fixed
         // so it contains the MOM names of all federates which were running
         // when the federation was saved.
         //
         // the Federate class uses the known_feds data structure
         // to re-establish all instance names based on the MOM names found
         // in the known_feds data structure.
         //
         // if known_feds contains an incomplete list, we run the risk of not
         // re-registering all objects and this may lead to strange and
         // unexpected results in the restored federation...
         //
         federate->copy_running_feds_into_known_feds();

         // wait for RTI to inform us that the federation restore has
         // begun before informing the RTI that we are done.
         federate->wait_for_federation_restore_begun();

         // wait for RTI to inform us that the federation restore has
         // begun before informing the RTI that we are done.
         federate->wait_until_federation_is_ready_to_restore();

         // signal RTI that we are done loading.
         federate->inform_RTI_of_restore_completion();

         // wait until we get a callback to inform us that the federation
         // restore is complete...
         string tStr = federate->wait_for_federation_restore_to_complete();
         if ( tStr.length() ) {
            federate->wait_for_federation_restore_failed_callback_to_complete();

            ostringstream errmsg;
            errmsg << "IMSim::ExecutionControl::pre_multi_phase_init_processes():"
                   << __LINE__
                   << " ERROR: You indicated that you wanted to restore a "
                   << "checkpoint => I AM THE NOT MASTER <= "
                   << "wait_for_federation_restore_to_complete() failed!!!"
                   << THLA_ENDL
                   << endl
                   << tStr;
            DebugHandler::terminate_with_message( errmsg.str() );
         }

         // Wait for the announcement of "STARTUP" sync-point before proceeding.
         wait_for_sync_point_announcement( federate, IMSim::STARTUP_SYNC_POINT );

         // restart myself...
         manager->restart_initialization();

         // restart the federate...
         federate->restart_checkpoint();

         // Achieve the "STARTUP" sync-point and wait for the federation
         // to be synchronized on it.
         federate->achieve_and_wait_for_synchronization( IMSim::STARTUP_SYNC_POINT );

         if ( DebugHandler::show( DEBUG_LEVEL_2_TRACE, DEBUG_SOURCE_EXECUTION_CONTROL ) ) {
            if ( is_late_joiner() ) {
               send_hs( stdout, "IMSim::ExecutionControl::pre_multi_phase_init_processes():%d\n\t\
=> I AM NOT THE MASTER ** originally late joining federate ** <= Federation restore is complete\n    \
Simulation has started and is now running...%c",
                        __LINE__, THLA_NEWLINE );
            } else {
               send_hs( stdout, "IMSim::ExecutionControl::pre_multi_phase_init_processes2():%d\n    \
=> I AM NOT THE MASTER <= Federation restore is complete\n    \
Simulation has started and is now running...%c",
                        __LINE__, THLA_NEWLINE );
            }
         }

         federate->set_federate_has_begun_execution();
      } else { // non-MASTER federate; not restoring a checkpoint

         // Setup all the RTI handles for the objects, attributes and interaction
         // parameters.
         manager->setup_all_RTI_handles();

         if ( !manager->is_late_joining_federate() ) {
            //**** Non-Master federate that is Not late in joining the ****
            //**** federation, so it can participate in the multiphase ****
            //**** initialization process                              ****

            // Call publish_and_subscribe AFTER we've initialized the manager,
            // federate, and FedAmb.
            manager->publish_and_subscribe();

            // Reserve the RTI object instance names with the RTI, but only for
            // the objects that are locally owned.
            manager->reserve_object_names_with_RTI();

            // Waits on the reservation of the RTI object instance names for the
            // locally owned objects. Calling this function will block until all
            // the object instances names for the locally owned objects have been
            // reserved.
            manager->wait_for_reservation_of_object_names();

            // Creates an RTI object instance and registers it with the RTI, but
            // only for the objects that are locally owned.
            manager->register_objects_with_RTI();

            // Setup the preferred order for all object attributes and interactions.
            manager->setup_preferred_order_with_RTI();

            // Waits on the registration of all the required RTI object
            // instances with the RTI. Calling this function will block until
            // all the required object instances in the Federation have been
            // registered.
            manager->wait_for_registration_of_required_objects();

            // Wait for the "sim_config", "initialize", and "startup" sync-points
            // to be registered.
            wait_for_all_announcements( federate );

            // Achieve the "sim_config" sync-point and wait for the federation
            // to be synchronized on it.
            federate->achieve_and_wait_for_synchronization( IMSim::SIM_CONFIG_SYNC_POINT );

            // Wait for the "Simulation Configuration" object attribute reflection.
            receive_execution_configuration();

            // Achieve the "initialize" sync-point and wait for the federation
            // to be synchronized on it.
            federate->achieve_and_wait_for_synchronization( IMSim::INITIALIZE_SYNC_POINT );

         } else {
            //**** Late Joining Federate. ****

            if ( !federate->is_time_management_enabled() ) {
               ostringstream errmsg;
               errmsg << "IMSim::ExecutionControl::pre_multi_phase_init_processes():" << __LINE__
                      << " ERROR: Late joining federates that do not use HLA"
                      << " time management are not supported yet!" << THLA_ENDL;
               DebugHandler::terminate_with_message( errmsg.str() );
            }

            // Subscribe to the simulation configuration attributes.
            execution_configuration->subscribe_to_object_attributes();

            // Wait for the registration of the simulation configuration object.
            // Calling this function will block until all the simulation config
            // object instances in the Federation has been registered.
            execution_configuration->wait_for_registration();

            // Request a simulation configuration object update.
            manager->request_data_update( execution_configuration->get_name() );

            // Wait for the "Simulation Configuration" object attribute reflection.
            execution_configuration->wait_for_update();

            // Call publish_and_subscribe AFTER we've initialized the manager,
            // federate, and FedAmb.
            manager->publish_and_subscribe();

            // Wait for all objects to be discovered, if necessary.
            manager->wait_for_discovery_of_objects();

            // If this is a rejoining federate, re-aquire ownership of its attributes.
            if ( manager->is_this_a_rejoining_federate() ) {

               // Force ownership restore from other federate(s) and wait for
               // the ownership to complete before proceeding.
               manager->pull_ownership_upon_rejoin();
            } else {

               // Federate is not rejoining the federation. proceed with reserving
               // and registering the local data object with the RTI.

               // Reserve the RTI object instance names with the RTI, but only for
               // the objects that are locally owned.
               manager->reserve_object_names_with_RTI();

               // Waits on the reservation of the RTI object instance names for the
               // locally owned objects. Calling this function will block until all
               // the object instances names for the locally owned objects have been
               // reserved.
               manager->wait_for_reservation_of_object_names();

               // Creates an RTI object instance and registers it with the RTI, but
               // only for the objects that are locally owned.
               manager->register_objects_with_RTI();
            }

            // Setup the preferred order for all object attributes and interactions.
            manager->setup_preferred_order_with_RTI();

            // Waits on the registration of all the required RTI object
            // instances with the RTI. Calling this function will block until
            // all the required object instances in the Federation have been
            // registered.
            manager->wait_for_registration_of_required_objects();
         }
      }
   }
}

/*!
 * @job_class{initialization}
 */
FederateJoinEnum ExecutionControl::determine_if_late_joining_or_restoring_federate()
{
   int64_t      wallclock_time;
   SleepTimeout print_timer( federate->wait_status_time );
   SleepTimeout sleep_timer;

   // Block until we have determined if we are a late joining federate.
   while ( !late_joiner_determined && !manager->is_restore_determined() ) {

      // Check for shutdown.
      federate->check_for_shutdown_with_termination();

      // We are not a late joiner if the Sim-Config sync-point exists are we
      // are a member for it.
      if ( !manager->is_restore_determined() && contains( IMSim::SIM_CONFIG_SYNC_POINT ) ) { // cppcheck-suppress [knownConditionTrueFalse]
         this->late_joiner            = false;
         this->late_joiner_determined = true;
      }

      // Determine if the Initialization Complete sync-point exists, which
      // means at this point we are a late joining federate.
      if ( !late_joiner_determined && !manager->is_restore_determined() && does_init_complete_sync_point_exist() ) {
         this->late_joiner            = true;
         this->late_joiner_determined = true;
      }

      // when we receive the signal to restore, set the flag.
      if ( !late_joiner_determined && federate->has_restore_been_announced() && federate->is_start_to_restore() ) {
         manager->set_restore_determined( true );
         manager->set_restore_federate( true );
      }

      // Wait for a little while to give the sync-points time to come in.
      if ( !late_joiner_determined && !manager->is_restore_determined() ) {

         // Check for shutdown.
         federate->check_for_shutdown_with_termination();

         sleep_timer.sleep();

         if ( !late_joiner_determined && !manager->is_restore_determined() ) { // cppcheck-suppress [knownConditionTrueFalse]

            // To be more efficient, we get the time once and share it.
            wallclock_time = sleep_timer.time();

            if ( sleep_timer.timeout( wallclock_time ) ) {
               sleep_timer.reset();
               if ( !federate->is_execution_member() ) {
                  ostringstream errmsg;
                  errmsg << "IMSim::ExecutionControl::determine_if_late_joining_or_restoring_federate_IMSim():" << __LINE__
                         << " ERROR: Unexpectedly the Federate is no longer an execution member."
                         << " This means we are either not connected to the"
                         << " RTI or we are no longer joined to the federation"
                         << " execution because someone forced our resignation at"
                         << " the Central RTI Component (CRC) level!"
                         << THLA_ENDL;
                  DebugHandler::terminate_with_message( errmsg.str() );
               }
            }

            if ( print_timer.timeout( wallclock_time ) ) {
               print_timer.reset();
               send_hs( stdout, "IMSim::ExecutionControl::determine_if_late_joining_or_restoring_federate_IMSim():%d Waiting...%c",
                        __LINE__, THLA_NEWLINE );
            }
         }
      }
   }

   if ( late_joiner_determined ) {

      if ( DebugHandler::show( DEBUG_LEVEL_2_TRACE, DEBUG_SOURCE_EXECUTION_CONTROL ) ) {
         send_hs( stdout, "IMSim::ExecutionControl::determine_if_late_joining_or_restoring_federate_IMSim():%d Late Joining Federate:%s%c",
                  __LINE__, ( is_late_joiner() ? "Yes" : "No" ), THLA_NEWLINE );
      }
      return FEDERATE_JOIN_LATE;

   } else if ( manager->is_restore_determined() ) {

      if ( DebugHandler::show( DEBUG_LEVEL_2_TRACE, DEBUG_SOURCE_EXECUTION_CONTROL ) ) {
         send_hs( stdout, "IMSim::ExecutionControl::determine_if_late_joining_or_restoring_federate_IMSim():%d Restoring the Federate!%c",
                  __LINE__, THLA_NEWLINE );
      }
      return FEDERATE_JOIN_RESTORING;

   } else {
      ostringstream errmsg;
      errmsg << "IMSim::ExecutionControl::determine_if_late_joining_or_restoring_federate_IMSim():"
             << __LINE__ << " ERROR: Failed to determine if late joiner or restore federate!!!"
             << THLA_ENDL;
      DebugHandler::terminate_with_message( errmsg.str() );
   }

   return FEDERATE_JOIN_NOMINAL;
}

/*!
@details This routine implements the IMSim post multi-phase initialization process.

@job_class{initialization}
*/
void ExecutionControl::post_multi_phase_init_processes()
{

   if ( is_master() ) {
      // Let the late joining federates know that we have completed initialization.
      federate->register_generic_sync_point( IMSim::INIT_COMPLETE_SYNC_POINT );
   }

   // When we join the federation, setup the list of current federates.
   // When a federate joins / resigns, this list will be automatically
   // updated by each federate.
   federate->load_and_print_running_federate_names();

   // Setup HLA time management.
   federate->setup_time_management();

   if ( manager->is_late_joining_federate() ) {
      // Jump to the GALT time, otherwise we will not be in sync with the
      // other federates on the HLA logical timeline.
      federate->time_advance_request_to_GALT();
   } else {
      // Achieve the "startup" sync-point and wait for the federation
      // to be synchronized on it.
      federate->achieve_and_wait_for_synchronization( IMSim::STARTUP_SYNC_POINT );
   }
}

/*!
 * @job_class{shutdown}
 */
void ExecutionControl::shutdown()
{
   return;
}

/*!
 * @details This routine is used to perform and inline build of the Trick
 * ref ATTRIBUTES for the IMSim ExcutionControl.
 *
 * @job_class{initialization}
 */
void ExecutionControl::setup_object_ref_attributes()
{

   return;
}

/*!
 * @details This routine is used to perform and inline build of the Trick
 * ref ATTRIBUTES for the IMSim freeze interaction.
 * This is used by federates, other than the Master, to request mode
 * transitions.
 *
 * @job_class{initialization}
 */
void ExecutionControl::setup_interaction_ref_attributes()
{
   // setup FreezeInteraction and its FreezeInteractionHandler
   freeze_inter_count = 1;
   freeze_interaction = reinterpret_cast< Interaction * >(
      alloc_type( freeze_inter_count, "TrickHLA::Interaction" ) );
   if ( freeze_interaction == NULL ) {
      ostringstream errmsg;
      errmsg << "IMSim::ExecutionControl::setup_interaction_ref_attributes():" << __LINE__
             << " FAILED to allocate enough memory for Interaction specialized"
             << " to FREEZE the sim!" << THLA_ENDL;
      DebugHandler::terminate_with_message( errmsg.str() );
   }
   FreezeInteractionHandler *fiHandler =
      reinterpret_cast< FreezeInteractionHandler * >(
         alloc_type( 1, "IMSim::FreezeInteractionHandler" ) );
   if ( fiHandler == NULL ) {
      ostringstream errmsg;
      errmsg << "IMSim::ExecutionControl::setup_interaction_ref_attributes():" << __LINE__
             << " FAILED to allocate enough memory for FreezeInteractionHandler!"
             << THLA_ENDL;
      DebugHandler::terminate_with_message( errmsg.str() );
   } else {
      // Set the reference to this ExecutionControl instance in the
      // IMSim::FreezeIntrationHandler.
      fiHandler->execution_control = this;
   }

   freeze_interaction->set_handler( fiHandler );
   freeze_interaction->set_FOM_name( const_cast< char * >( "Freeze" ) );
   // pass the debug flag into the interaction object so that we see its messages
   // in case the user turns our messages on...
   freeze_interaction->set_publish();
   freeze_interaction->set_subscribe();
   freeze_interaction->set_parameter_count( 1 );
   Parameter *tParm = reinterpret_cast< Parameter * >(
      alloc_type( freeze_interaction->get_parameter_count(),
                  "TrickHLA::Parameter" ) );
   if ( tParm == NULL ) {
      ostringstream errmsg;
      errmsg << "IMSim::ExecutionControl::setup_interaction_ref_attributes():" << __LINE__
             << " FAILED to allocate enough memory for the parameters of the"
             << " FREEZE interaction!" << THLA_ENDL;
      DebugHandler::terminate_with_message( errmsg.str() );
   } else {

      tParm[0].set_FOM_name( "time" );
      tParm[0].set_encoding( ENCODING_LOGICAL_TIME );

      freeze_interaction->set_parameters( tParm );
   }

   // since this is an interaction handler generated on the fly, there is no
   // trick variable to resolve to at run time, which is supplied by the
   // input.py file. we must build data structures with sufficient information
   // for the Parameter class to link itself into the just generated
   // Freeze Interaction Handler, and its sole parameter ('time').

   // allocate the trick ATTRIBUTES data structure with room for two
   // entries: 1) the 'time' parameter and 2) an empty entry marking the end
   // of the structure.
   ATTRIBUTES *time_attr;
   time_attr = static_cast< ATTRIBUTES * >( malloc( 2 * sizeof( ATTRIBUTES ) ) );
   if ( time_attr == NULL ) {
      ostringstream errmsg;
      errmsg << "IMSim::ExecutionControl::setup_interaction_ref_attributes():" << __LINE__
             << " FAILED to allocate enough memory for the ATTRIBUTES for the"
             << " 'time' value of the FREEZE interaction!" << THLA_ENDL;
      DebugHandler::terminate_with_message( errmsg.str() );
   }

   // find the 'time' value in the Freeze Interaction Handler's ATTRIBUTES.
   // since we may not know the total # of elements, we look for an empty
   // element as an ending marker of the ATTRIBUTES.
   int attr_index = 0;

   // loop until the current ATTRIBUTES name is a NULL string
   while ( strcmp( attrIMSim__FreezeInteractionHandler[attr_index].name, "" ) != 0 ) {
      if ( strcmp( attrIMSim__FreezeInteractionHandler[attr_index].name, "time" ) == 0 ) {
         memcpy( &time_attr[0],
                 &attrIMSim__FreezeInteractionHandler[attr_index],
                 sizeof( ATTRIBUTES ) );
      }
      ++attr_index;
   }

   // now that we have hit the end of the ATTRIBUTES array, copy the last
   // entry into my time_attr array to make it a valid ATTRIBUTE array.
   memcpy( &time_attr[1],
           &attrIMSim__FreezeInteractionHandler[attr_index],
           sizeof( ATTRIBUTES ) );

   if ( DebugHandler::show( DEBUG_LEVEL_9_TRACE, DEBUG_SOURCE_EXECUTION_CONTROL ) ) {
      ostringstream msg2;
      msg2 << "IMSim::ExecutionControl::setup_interaction_ref_attributes():" << __LINE__ << endl
           << "--------------- Trick REF-Attributes ---------------" << endl
           << " FOM-Interaction:'" << freeze_interaction->get_FOM_name() << "'"
           << THLA_NEWLINE;
      send_hs( stdout, msg2.str().c_str() );
   }

   // Initialize the TrickHLA Interaction before we use it.
   freeze_interaction->initialize( this->manager );

   if ( DebugHandler::show( DEBUG_LEVEL_3_TRACE, DEBUG_SOURCE_EXECUTION_CONTROL ) ) {
      ostringstream msg2;
      msg2 << "IMSim::ExecutionControl::setup_interaction_ref_attributes():" << __LINE__
           << " FOM-Parameter:'" << tParm[0].get_FOM_name() << "'"
           << " NOTE: This is an auto-generated parameter so there is no"
           << " associated 'Trick-Name'." << THLA_NEWLINE;
      send_hs( stdout, msg2.str().c_str() );
   }

   // Initialize the TrickHLA Parameter. Since we built the interaction handler
   // in-line, and not via the trick input.py file, use the alternate version of
   // the initialize routine which does not resolve the fully-qualified trick
   // name to access the ATTRIBUTES if the trick variable...
   if ( tParm != NULL ) {
      tParm[0].initialize( freeze_interaction->get_FOM_name(),
                           static_cast< void * >( fiHandler->get_address_of_interaction_time() ),
                           static_cast< ATTRIBUTES * >( time_attr ) );
   }
}

/*!
 * @job_class{initialization}
 */
void ExecutionControl::setup_object_RTI_handles()
{
   ExecutionConfiguration *SimConfig = get_execution_configuration();
   if ( SimConfig != NULL ) {
      manager->setup_object_RTI_handles( 1, SimConfig );
   } else {
      ostringstream errmsg;
      errmsg << "IMSim::ExecutionControl::setup_object_RTI_handles():" << __LINE__
             << " ERROR: Unexpected NULL SimConfig!" << THLA_ENDL;
      DebugHandler::terminate_with_message( errmsg.str() );
   }
   return;
}

/*!
 * @job_class{initialization}
 */
void ExecutionControl::setup_interaction_RTI_handles()
{
   // Ask the manager to setup the Freeze interaction RTI handles.
   manager->setup_interaction_RTI_handles( 1, freeze_interaction );

   return;
}

/*!
 * @job_class{initialization}
 */
void ExecutionControl::add_initialization_sync_points()
{

   // Add the initialization synchronization points used for startup regulation.
   // This version of ExecutionControl does not have any.

   // Add the multiphase initialization synchronization points.
   add_multiphase_init_sync_points();
}

/*!
 * @job_class{initialization}
 */
void ExecutionControl::add_multiphase_init_sync_points()
{
   // Call the base class method to add user defined multi-phase
   // initialization synchronization points.
   ExecutionControlBase::add_multiphase_init_sync_points();

   // Register initialization synchronization points used for startup regulation.
   add_sync_point( IMSim::STARTUP_SYNC_POINT );
   add_sync_point( IMSim::INITIALIZE_SYNC_POINT );
   add_sync_point( IMSim::SIM_CONFIG_SYNC_POINT );
}

void ExecutionControl::announce_sync_point(
   RTI1516_NAMESPACE::RTIambassador &rti_ambassador,
   wstring const                    &label,
   RTI1516_USERDATA const           &user_supplied_tag )
{
   // Parse the sync-point to see if we have a pause sync-point.
   string label_str;
   StringUtilities::to_string( label_str, label );
   vector< string > pause_label_vec;
   StringUtilities::tokenize( label_str, pause_label_vec, "_" );

   // Determine if we have a pause sync-point of the form "pause_1.0".
   if ( !pause_label_vec.empty() && ( pause_label_vec[0] == "pause" ) ) {
      Int64Time *pauseTime = NULL;

      try {
         // If we have a user supplied tag it should hold the pause time.
         if ( user_supplied_tag.size() > 0 ) {
            pauseTime = new Int64Time;
            pauseTime->decode( user_supplied_tag );
         } else if ( pause_label_vec.size() == 2 ) {
            // We have the second part after the "_" delimiter of the
            // "pause_1.0" label, which is the pause time so decode it.
            pauseTime = new Int64Time( atof( pause_label_vec[1].c_str() ) );
         } else {
            // We could not extract a pause time so use a default of 0.0.
            pauseTime = new Int64Time( 0.0 );
         }
      } catch ( InternalError &e ) {
         if ( pauseTime == NULL ) {
            pauseTime = new Int64Time( 0.0 );
         } else {
            pauseTime->set( 0.0 );
         }
      } catch ( CouldNotDecode &e ) {
         if ( pauseTime == NULL ) {
            pauseTime = new Int64Time( 0.0 );
         } else {
            pauseTime->set( 0.0 );
         }
      }

      if ( DebugHandler::show( DEBUG_LEVEL_2_TRACE, DEBUG_SOURCE_EXECUTION_CONTROL ) ) {
         send_hs( stdout, "IMSim::ExecutionControl::announce_sync_point():%d IMSim Pause Sync-Point:'%ls' Pause-time:%g %c",
                  __LINE__, label.c_str(), pauseTime->get_time_in_seconds(), THLA_NEWLINE );
      }
      add_pause( pauseTime, label );

   } else if ( label.compare( IMSim::INIT_COMPLETE_SYNC_POINT ) == 0 ) {
      if ( DebugHandler::show( DEBUG_LEVEL_2_TRACE, DEBUG_SOURCE_EXECUTION_CONTROL ) ) {
         send_hs( stdout, "IMSim::ExecutionControl::announce_sync_point():%d IMSim Sync-Point '%ls' Exists %c",
                  __LINE__, label.c_str(), THLA_NEWLINE );
      }
      this->init_complete_sp_exists = true;

   } else if ( contains( label ) ) {
      // Mark init sync-point as existing/announced.
      if ( mark_announced( label ) ) {
         if ( DebugHandler::show( DEBUG_LEVEL_2_TRACE, DEBUG_SOURCE_EXECUTION_CONTROL ) ) {
            send_hs( stdout, "IMSim::ExecutionControl::announce_sync_point():%d IMSim Initialization Sync-Point:'%ls'%c",
                     __LINE__, label.c_str(), THLA_NEWLINE );
         }
      }

   } else if ( multiphase_init_sync_pnt_list.contains( label ) ) {
      // Mark init sync-point as existing/announced.
      if ( multiphase_init_sync_pnt_list.mark_announced( label ) ) {
         if ( DebugHandler::show( DEBUG_LEVEL_2_TRACE, DEBUG_SOURCE_EXECUTION_CONTROL ) ) {
            send_hs( stdout, "IMSim::ExecutionControl::announce_sync_point():%d IMSim Multiphase Init Sync-Point:'%ls'%c",
                     __LINE__, label.c_str(), THLA_NEWLINE );
         }
      }

   } else if ( ( label.compare( IMSim::FEDSAVE_SYNC_POINT ) == 0 )
               || ( label.compare( IMSim::FEDRUN_SYNC_POINT ) == 0 ) ) {
      // TODO: For now these sync-points are treated like a pause sync-point
      // until we refactor the generic sync-points to not use a time.

      // Process the sync-point as a requested pause.
      Int64Time *pauseTime = new Int64Time( 0.0 );

      if ( DebugHandler::show( DEBUG_LEVEL_2_TRACE, DEBUG_SOURCE_EXECUTION_CONTROL ) ) {
         if ( label.compare( IMSim::FEDRUN_SYNC_POINT ) == 0 ) {
            send_hs( stdout, "IMSim::ExecutionControl::announce_sync_point():%d IMSim Go to Run Sync-Point:'%ls'%c",
                     __LINE__, label.c_str(), THLA_NEWLINE );
         } else {
            send_hs( stdout, "IMSim::ExecutionControl::announce_sync_point():%d IMSim Pause Sync-Point:'%ls' Pause-time:%g %c",
                     __LINE__, label.c_str(), pauseTime->get_time_in_seconds(), THLA_NEWLINE );
         }
      }
      add_pause( pauseTime, label );

   } // By default, mark an unrecognized synchronization point as achieved.
   else {

      if ( DebugHandler::show( DEBUG_LEVEL_2_TRACE, DEBUG_SOURCE_EXECUTION_CONTROL ) ) {
         send_hs( stdout, "IMSim::ExecutionControl::announce_sync_point():%d Unrecognized synchronization point:'%ls', which will be achieved.%c",
                  __LINE__, label.c_str(), THLA_NEWLINE );
      }

      // Unknown synchronization point so achieve it but don't wait for the
      // federation to by synchronized on it.
      achieve_sync_point( rti_ambassador, label );
   }
}

/*!
 * @job_class{initialization}
 */
void ExecutionControl::achieve_all_multiphase_init_sync_points(
   RTI1516_NAMESPACE::RTIambassador &rti_ambassador )
{
   // Iterate through this ExecutionControl's synchronization point list.
   vector< SyncPnt * >::const_iterator i;
   for ( i = sync_point_list.begin(); i != sync_point_list.end(); ++i ) {
      SyncPnt *sp = ( *i );

      // Achieve a synchronization point if it is not already achieved and is
      // not one of the predefined ExecutionControl synchronization points.
      if ( ( sp != NULL ) && sp->exists() && !sp->is_achieved()
           && ( sp->get_label().compare( IMSim::STARTUP_SYNC_POINT ) != 0 )
           && ( sp->get_label().compare( IMSim::INITIALIZE_SYNC_POINT ) != 0 )
           && ( sp->get_label().compare( IMSim::SIM_CONFIG_SYNC_POINT ) != 0 ) ) {
         // Achieve the synchronization point.
         rti_ambassador.synchronizationPointAchieved( sp->get_label() );
      }
   }
}

/*!
 * @job_class{initialization}
 */
void ExecutionControl::wait_for_all_multiphase_init_sync_points()
{
   // Iterate through this ExecutionControl's synchronization point list.
   vector< SyncPnt * >::const_iterator i;
   for ( i = sync_point_list.begin(); i != sync_point_list.end(); ++i ) {
      SyncPnt *sp = ( *i );

      // Wait for a synchronization point if it is not already achieved and is
      // not one of the predefined ExecutionControl synchronization points.
      if ( ( sp != NULL ) && sp->exists() && !sp->is_achieved()
           && ( sp->get_label().compare( IMSim::STARTUP_SYNC_POINT ) != 0 )
           && ( sp->get_label().compare( IMSim::INITIALIZE_SYNC_POINT ) != 0 )
           && ( sp->get_label().compare( IMSim::SIM_CONFIG_SYNC_POINT ) != 0 ) ) {

         int64_t      wallclock_time;
         SleepTimeout print_timer( federate->wait_status_time );
         SleepTimeout sleep_timer;

         // Wait for the federation to synchronized on the sync-point.
         while ( !sp->is_achieved() ) {

            // Always check to see is a shutdown was received.
            federate->check_for_shutdown_with_termination();

            // Pause and release the processor for short sleep value.
            sleep_timer.sleep();

            // Periodically check to make sure the federate is still part of
            // the federation execution.
            if ( !sp->is_achieved() ) {

               // To be more efficient, we get the time once and share it.
               wallclock_time = sleep_timer.time();

               if ( sleep_timer.timeout( wallclock_time ) ) {
                  sleep_timer.reset();
                  if ( !federate->is_execution_member() ) {
                     ostringstream errmsg;
                     errmsg << "IMSim::ExecutionControl::wait_for_all_multiphase_init_sync_points():" << __LINE__
                            << " ERROR: Unexpectedly the Federate is no longer an execution"
                            << " member. This means we are either not connected to the"
                            << " RTI or we are no longer joined to the federation"
                            << " execution because someone forced our resignation at"
                            << " the Central RTI Component (CRC) level!"
                            << THLA_ENDL;
                     DebugHandler::terminate_with_message( errmsg.str() );
                  }
               }

               if ( print_timer.timeout( wallclock_time ) ) {
                  print_timer.reset();
                  send_hs( stdout, "ExecutionControl::wait_for_all_multiphase_init_sync_points():%d Waiting...%c",
                           __LINE__, THLA_NEWLINE );
               }
            }
         }
      }
   }
}

void ExecutionControl::publish()
{
   // Check to see if we are the Master federate.
   if ( is_master() ) {
      // Publish the simulation configuration if we are the master federate.
      execution_configuration->publish_object_attributes();
   }

   // Publish the freeze_interactions.
   for ( int n = 0; n < freeze_inter_count; ++n ) {
      freeze_interaction[n].publish_interaction();
   }

   return;
}

void ExecutionControl::unpublish()
{
   bool do_unpublish;

   if ( is_master() ) {
      // Unpublish the execution configuration if we are the master federate.
      execution_configuration->unpublish_all_object_attributes();
   }

   // Unpublish all the freeze_interactions.
   for ( int i = 0; i < freeze_inter_count; ++i ) {

      // Only unpublish a FREEZE interaction that we publish.
      if ( freeze_interaction[i].is_publish() ) {

         do_unpublish = true;
         for ( int k = 0; ( k < i ) && do_unpublish; ++k ) {
            // Unpublish an interaction Class only once, so see if we have
            // already unpublished the same interaction class that was published.
            if ( freeze_interaction[k].is_publish()
                 && ( freeze_interaction[i].get_class_handle()
                      == freeze_interaction[k].get_class_handle() ) ) {
               do_unpublish = false;
            }
         }
         if ( do_unpublish ) {
            freeze_interaction[i].unpublish_interaction();
         }
      }
   }
}

void ExecutionControl::subscribe()
{
   // Check to see if we are the Master federate.
   if ( is_master() ) {
      // Only subscribe to the Freeze interactions if this is the Master federate.
      for ( int n = 0; n < freeze_inter_count; ++n ) {
         freeze_interaction[n].subscribe_to_interaction();
      }
   } else {
      // Subscribe to the execution configuration if we are not the master federate.
      execution_configuration->subscribe_to_object_attributes();
   }
}

void ExecutionControl::unsubscribe()
{
   bool do_unsubscribe;

   // Check to see if we are the Master federate.
   if ( is_master() ) {
      // Unsubscribe from the execution configuration if we are NOT the Master federate.
      execution_configuration->unsubscribe_all_object_attributes();
   }

   // Unsubscribe the mtr_interactions.
   // Only unsubscribe an MTR interaction that we subscribe.
   // Unsubscribe from all the freeze_interactions.
   for ( int i = 0; i < freeze_inter_count; ++i ) {
      // Only unsubscribe from FREEZE interactions that are subscribed to.
      if ( freeze_interaction[i].is_subscribe() ) {
         do_unsubscribe = true;
         for ( int k = 0; ( k < i ) && do_unsubscribe; ++k ) {
            // Unsubscribe from an interaction Class only once, so see if
            // we have already unsubscribed from the same interaction class
            // that was subscribed to.
            if ( freeze_interaction[k].is_subscribe()
                 && ( freeze_interaction[i].get_class_handle()
                      == freeze_interaction[k].get_class_handle() ) ) {
               do_unsubscribe = false;
            }
         }
         if ( do_unsubscribe ) {
            freeze_interaction[i].unsubscribe_from_interaction();
         }
      }
   }
}

bool ExecutionControl::mark_synchronized( std::wstring const &label )
{

   // FIXME: Is this really necessary.
   clear_pause( label );

   size_t found;
   found = label.find( IMSim::FEDSAVE_SYNC_POINT );
   if ( found != wstring::npos ) {
      // If this is the federate which is to initiate the federation save,
      // set the flag which will signal perform_checkpoint() to do so...
      if ( federate->get_announce_save() ) {
         if ( DebugHandler::show( DEBUG_LEVEL_2_TRACE, DEBUG_SOURCE_EXECUTION_CONTROL ) ) {
            send_hs( stdout, "IMSim::ExecutionControl::mark_synchronized():%d '%ls' Synchronization Point, setting initiate_save_flag!%c",
                     __LINE__, label.c_str(), THLA_NEWLINE );
         }
         federate->set_initiate_save_flag( true );
      }
   }
   found = label.find( IMSim::FEDRUN_SYNC_POINT );
   if ( found != wstring::npos ) {
      // DANNY2.7 We've been in freeze because master clicked Freeze;
      // this sync point indicates we clicked Run
      if ( DebugHandler::show( DEBUG_LEVEL_2_TRACE, DEBUG_SOURCE_EXECUTION_CONTROL ) ) {
         send_hs( stdout, "IMSim::ExecutionControl::mark_synchronized():%d '%ls' UNFREEZING!%c",
                  __LINE__, label.c_str(), THLA_NEWLINE );
      }
      federate->unfreeze();
   }
   if ( get_sim_time() <= 0.0 ) {
      // DANNY.2.7 coming out of freeze at init time
      federate->unfreeze();
   }

   // First check the multi-phase initialization synchronization point list.
   if ( multiphase_init_sync_pnt_list.contains( label ) ) {
      return ( multiphase_init_sync_pnt_list.mark_synchronized( label ) );
   }

   // Next check the general synchronization point list.
   if ( SyncPntListBase::contains( label ) ) {
      TrickHLA::SyncPntListBase::mark_synchronized( label );
   }

   // Evidently the label was not found.
   return ( false );
}

/*!
 * @job_class{initialization}
 */
bool ExecutionControl::mark_announced(
   wstring const &label )
{
   // First check the multi-phase initialization synchronization point list.
   if ( multiphase_init_sync_pnt_list.contains( label ) ) {
      multiphase_init_sync_pnt_list.mark_announced( label );
   }

   // Next check the general synchronization point list.
   if ( SyncPntListBase::contains( label ) ) {
      SyncPntListBase::mark_announced( label );
   }

   return false;
}

void ExecutionControl::sync_point_registration_succeeded(
   wstring const &label )
{

   // First check the multi-phase initialization synchronization point list.
   if ( multiphase_init_sync_pnt_list.contains( label ) ) {
      if ( multiphase_init_sync_pnt_list.mark_registered( label ) ) {
         if ( DebugHandler::show( DEBUG_LEVEL_2_TRACE, DEBUG_SOURCE_FEDERATE ) ) {
            send_hs( stdout, "IMSim::ExecutionControl::sync_point_registration_succeeded():%d Label:'%ls'%c",
                     __LINE__, label.c_str(), THLA_NEWLINE );
         }
      }
   }

   // Next check the general synchronization point list.
   if ( SyncPntListBase::contains( label ) ) {
      if ( mark_registered( label ) ) {
         if ( DebugHandler::show( DEBUG_LEVEL_2_TRACE, DEBUG_SOURCE_FEDERATE ) ) {
            send_hs( stdout, "IMSim::ExecutionControl::sync_point_registration_succeeded():%d Label:'%ls'%c",
                     __LINE__, label.c_str(), THLA_NEWLINE );
         }
      }
   }
}

void ExecutionControl::achieve_and_wait_for_synchronization(
   RTI1516_NAMESPACE::RTIambassador &RTI_amb,
   Federate                         *federate,
   std::wstring const               &label )
{

   // First check the multi-phase initialization synchronization point list.
   if ( multiphase_init_sync_pnt_list.contains( label ) ) {
      if ( DebugHandler::show( DEBUG_LEVEL_2_TRACE, DEBUG_SOURCE_EXECUTION_CONTROL ) ) {
         send_hs( stdout, "IMSim::ExecutionControl::achieve_and_wait_for_synchronization():%d '%ls'!%c",
                  __LINE__, label.c_str(), THLA_NEWLINE );
      }
      multiphase_init_sync_pnt_list.achieve_and_wait_for_synchronization( RTI_amb, federate, label );
      return;
   }

   // Next check the general synchronization point list.
   if ( SyncPntListBase::contains( label ) ) {
      if ( DebugHandler::show( DEBUG_LEVEL_2_TRACE, DEBUG_SOURCE_EXECUTION_CONTROL ) ) {
         send_hs( stdout, "IMSim::ExecutionControl::achieve_and_wait_for_synchronization():%d '%ls'!%c",
                  __LINE__, label.c_str(), THLA_NEWLINE );
      }
      SyncPntListBase::achieve_and_wait_for_synchronization( RTI_amb, federate, label );
      return;
   }

   return;
}

/*!
 * @job_class{initialization}
 */
bool ExecutionControl::contains(
   wstring const &label )
{

   // First check the multi-phase initialization synchronization point list.
   if ( multiphase_init_sync_pnt_list.contains( label ) ) {
      return true;
   }

   // Next check the general synchronization point list.
   if ( SyncPntListBase::contains( label ) ) {
      return true;
   }

   return false;
}

/*!
 * @job_class{scheduled}
 */
void ExecutionControl::receive_interaction(
   RTI1516_NAMESPACE::InteractionClassHandle const  &theInteraction,
   RTI1516_NAMESPACE::ParameterHandleValueMap const &theParameterValues,
   RTI1516_USERDATA const                           &theUserSuppliedTag,
   RTI1516_NAMESPACE::LogicalTime const             &theTime,
   bool const                                        received_as_TSO )
{

   // Find the TrickHLAFreezeInteraction we have data for.
   for ( int i = 0; i < freeze_inter_count; ++i ) {
      // Process the FREEZE interaction if we subscribed to it and we have the
      // same class handle.
      if ( freeze_interaction[i].is_subscribe() && ( freeze_interaction[i].get_class_handle() == theInteraction ) ) {

         if ( DebugHandler::show( DEBUG_LEVEL_2_TRACE, DEBUG_SOURCE_EXECUTION_CONTROL ) ) {
            if ( received_as_TSO ) {
               Int64Time _time;
               _time.set( theTime );

               string handle;
               StringUtilities::to_string( handle, theInteraction );
               send_hs( stdout, "Manager::receive_interaction(FREEZE):%d ID:%s, HLA-time:%G%c",
                        __LINE__, handle.c_str(), _time.get_time_in_seconds(),
                        THLA_NEWLINE );
            } else {
               string handle;
               StringUtilities::to_string( handle, theInteraction );
               send_hs( stdout, "Manager::receive_interaction(FREEZE):%d ID:%s%c",
                        __LINE__, handle.c_str(), THLA_NEWLINE );
            }
         }

         if ( received_as_TSO ) {
            InteractionItem item( i,
                                  TRICKHLA_MANAGER_BUILTIN_FREEZE_INTERACTION,
                                  freeze_interaction[i].get_parameter_count(),
                                  freeze_interaction[i].get_parameters(),
                                  theParameterValues,
                                  theUserSuppliedTag,
                                  theTime );

            freeze_interaction[i].extract_data( &item );
            freeze_interaction[i].process_interaction();
         } else {
            InteractionItem item( i,
                                  TRICKHLA_MANAGER_BUILTIN_FREEZE_INTERACTION,
                                  freeze_interaction[i].get_parameter_count(),
                                  freeze_interaction[i].get_parameters(),
                                  theParameterValues,
                                  theUserSuppliedTag );

            freeze_interaction[i].extract_data( &item );
            freeze_interaction[i].process_interaction();
         }

         // Return now that we put the interaction-item into the queue.
         return;
      }
   }
}

void ExecutionControl::send_mode_transition_interaction(
   ModeTransitionEnum requested_mode )
{
   return;
}

bool ExecutionControl::set_pending_mtr(
   MTREnum mtr_value )
{
   if ( is_mtr_valid( mtr_value ) ) {
      this->pending_mtr = mtr_value;
   }
   return false;
}

bool ExecutionControl::is_mtr_valid(
   MTREnum mtr_value )
{

   switch ( mtr_value ) {
      case MTR_GOTO_RUN: {
         return ( ( current_execution_control_mode == TrickHLA::EXECUTION_CONTROL_INITIALIZING ) || ( current_execution_control_mode == TrickHLA::EXECUTION_CONTROL_FREEZE ) );
      }
      case MTR_GOTO_FREEZE: {
         return ( ( current_execution_control_mode == TrickHLA::EXECUTION_CONTROL_INITIALIZING ) || ( current_execution_control_mode == TrickHLA::EXECUTION_CONTROL_RUNNING ) );
      }
      case MTR_GOTO_SHUTDOWN: {
         return ( current_execution_control_mode != TrickHLA::EXECUTION_CONTROL_SHUTDOWN );
      }
      default: {
         return false;
      }
   }
   return false;
}

void ExecutionControl::set_mode_request_from_mtr(
   MTREnum mtr_value )
{
   switch ( mtr_value ) {
      case MTR_UNINITIALIZED:
         this->pending_mtr = MTR_UNINITIALIZED;
         set_next_execution_control_mode( TrickHLA::EXECUTION_CONTROL_UNINITIALIZED );
         break;

      case MTR_INITIALIZING:
         this->pending_mtr = MTR_INITIALIZING;
         set_next_execution_control_mode( TrickHLA::EXECUTION_CONTROL_INITIALIZING );
         break;

      case MTR_GOTO_RUN:
         this->pending_mtr = MTR_GOTO_RUN;
         set_next_execution_control_mode( TrickHLA::EXECUTION_CONTROL_RUNNING );
         break;

      case MTR_GOTO_FREEZE:
         this->pending_mtr = MTR_GOTO_FREEZE;
         set_next_execution_control_mode( TrickHLA::EXECUTION_CONTROL_FREEZE );
         break;

      case MTR_GOTO_SHUTDOWN:
         this->pending_mtr = MTR_GOTO_SHUTDOWN;
         set_next_execution_control_mode( TrickHLA::EXECUTION_CONTROL_SHUTDOWN );
         break;

      default:
         this->pending_mtr = MTR_UNINITIALIZED;
         break;
   }
}

void ExecutionControl::set_next_execution_control_mode(
   TrickHLA::ExecutionControlEnum exec_control )
{

   // This should only be called by the Master federate.
   if ( !is_master() ) {
      ostringstream errmsg;
      errmsg << "IMSim::ExecutionControl::set_next_execution_mode():" << __LINE__
             << " ERROR: This should only be called by the Master federate!" << THLA_ENDL;
      DebugHandler::terminate_with_message( errmsg.str() );
   }

   switch ( exec_control ) {
      case TrickHLA::EXECUTION_CONTROL_UNINITIALIZED:

         // Set the next execution mode.
         this->requested_execution_control_mode = TrickHLA::EXECUTION_CONTROL_UNINITIALIZED;
         this->next_execution_mode              = EXECUTION_MODE_UNINITIALIZED;

         // Set the next mode times.
         this->next_mode_scenario_time = get_scenario_time(); // Immediate
         this->next_mode_cte_time      = get_cte_time();      // Immediate

         break;

      case TrickHLA::EXECUTION_CONTROL_INITIALIZING:

         // Set the next execution mode.
         this->requested_execution_control_mode = TrickHLA::EXECUTION_CONTROL_INITIALIZING;
         this->next_execution_mode              = EXECUTION_MODE_INITIALIZING;

         // Set the next mode times.
         this->scenario_time_epoch     = get_scenario_time(); // Now.
         this->next_mode_scenario_time = get_scenario_time(); // Immediate
         this->next_mode_cte_time      = get_cte_time();      // Immediate

         break;

      case TrickHLA::EXECUTION_CONTROL_RUNNING:

         // Set the next execution mode.
         this->requested_execution_control_mode = TrickHLA::EXECUTION_CONTROL_RUNNING;
         this->next_execution_mode              = EXECUTION_MODE_RUNNING;

         // Set the next mode times.
<<<<<<< HEAD
         this->next_mode_scenario_time = get_scenario_time(); // Immediate
         this->next_mode_cte_time      = get_cte_time();
         if ( this->next_mode_cte_time > -std::numeric_limits< double >::max() ) {
            this->next_mode_cte_time = this->next_mode_cte_time + this->time_padding; // Some time in the future.
=======
         this->next_mode_scenario_time = this->get_scenario_time();          // Immediate
         ExCO->set_next_mode_scenario_time( this->next_mode_scenario_time ); // immediate
         ExCO->set_next_mode_cte_time( this->get_cte_time() );
         if ( ExCO->get_next_mode_cte_time() > -std::numeric_limits< double >::max() ) {
            ExCO->set_next_mode_cte_time( ExCO->get_next_mode_cte_time() + get_time_padding() ); // Some time in the future.
>>>>>>> 046bc2dd
         }

         break;

      case TrickHLA::EXECUTION_CONTROL_FREEZE:

         // Set the next execution mode.
         this->requested_execution_control_mode = TrickHLA::EXECUTION_CONTROL_FREEZE;
         this->next_execution_mode              = EXECUTION_MODE_FREEZE;

         // Set the next mode times.
<<<<<<< HEAD
         this->next_mode_scenario_time = get_scenario_time() + this->time_padding; // Some time in the future.
         this->next_mode_cte_time      = get_cte_time();
         if ( this->next_mode_cte_time > -std::numeric_limits< double >::max() ) {
            this->next_mode_cte_time = this->next_mode_cte_time + this->time_padding; // Some time in the future.
=======
         this->next_mode_scenario_time = this->get_scenario_time() + get_time_padding(); // Some time in the future.
         ExCO->set_next_mode_scenario_time( this->next_mode_scenario_time );
         ExCO->set_next_mode_cte_time( this->get_cte_time() );
         if ( ExCO->get_next_mode_cte_time() > -std::numeric_limits< double >::max() ) {
            ExCO->set_next_mode_cte_time( ExCO->get_next_mode_cte_time() + get_time_padding() ); // Some time in the future.
>>>>>>> 046bc2dd
         }

         // Set the ExecutionControl freeze times.
         this->scenario_freeze_time   = this->next_mode_scenario_time;
         this->simulation_freeze_time = this->scenario_timeline->compute_simulation_time( this->next_mode_scenario_time );

         break;

      case TrickHLA::EXECUTION_CONTROL_SHUTDOWN:

         // Set the next execution mode.
         this->requested_execution_control_mode = TrickHLA::EXECUTION_CONTROL_SHUTDOWN;
         this->next_execution_mode              = EXECUTION_MODE_SHUTDOWN;

         // Set the next mode times.
         this->next_mode_scenario_time = get_scenario_time(); // Immediate.
         this->next_mode_cte_time      = get_cte_time();      // Immediate

         break;

      default:
         this->requested_execution_control_mode = TrickHLA::EXECUTION_CONTROL_UNINITIALIZED;
         if ( DebugHandler::show( DEBUG_LEVEL_1_TRACE, DEBUG_SOURCE_EXECUTION_CONTROL ) ) {
            ostringstream errmsg;
            errmsg << "IMSim::ExecutionControl::set_next_execution_mode():"
                   << __LINE__ << " WARNING: Unknown execution mode value: " << exec_control
                   << THLA_ENDL;
            send_hs( stdout, errmsg.str().c_str() );
         }
         break;
   }
}

bool ExecutionControl::check_mode_transition_request()
{
   // Just return if false mode change has been requested.
   if ( !is_mode_transition_requested() ) {
      return false;
   }

   // Only the Master federate receives and processes Mode Transition Requests.
   if ( !is_master() ) {
      ostringstream errmsg;
      errmsg << "IMSim::ExecutionControl::check_mode_transition_request():"
             << __LINE__ << " WARNING: Received Mode Transition Request and not Master: "
             << mtr_enum_to_string( this->pending_mtr )
             << THLA_ENDL;
      send_hs( stdout, errmsg.str().c_str() );
      return false;
   }

   // First check to see if this is a valid MTR.
   if ( !is_mtr_valid( this->pending_mtr ) ) {
      ostringstream errmsg;
      errmsg << "IMSim::ExecutionControl::check_mode_transition_request():"
             << __LINE__ << " WARNING: Invalid Mode Transition Request: "
             << mtr_enum_to_string( this->pending_mtr )
             << THLA_ENDL;
      send_hs( stdout, errmsg.str().c_str() );
      return false;
   }

   return true;
}

bool ExecutionControl::process_mode_interaction()
{
   return process_mode_transition_request();
}

bool ExecutionControl::process_mode_transition_request()
{
   // Just return is no mode change has been requested.
   if ( !check_mode_transition_request() ) {
      return false;
   } else {
      // Since this is a valid MTR, set the next mode from the MTR.
      set_mode_request_from_mtr( this->pending_mtr );
   }

   // Reference the IMSim Execution Configuration Object (ExCO)
   ExecutionConfiguration *ExCO = get_execution_configuration();

   // Print diagnostic message if appropriate.
   if ( DebugHandler::show( DEBUG_LEVEL_4_TRACE, DEBUG_SOURCE_EXECUTION_CONTROL ) ) {
      cout << "=============================================================" << endl
           << "ExecutionControl::process_mode_transition_request()" << endl
           << "\t current_scenario_time:     " << setprecision( 18 ) << scenario_timeline->get_time() << endl
           << "\t scenario_time_epoch:       " << setprecision( 18 ) << scenario_timeline->get_epoch() << endl
           << "\t scenario_time_epoch(ExCO): " << setprecision( 18 ) << scenario_time_epoch << endl
           << "\t scenario_time_sim_offset:  " << setprecision( 18 ) << scenario_timeline->get_sim_offset() << endl
           << "\t Current HLA grant time:    " << federate->get_granted_time().get_time_in_seconds() << endl
           << "\t Current HLA request time:  " << federate->get_requested_time().get_time_in_seconds() << endl
           << "\t current_sim_time:          " << setprecision( 18 ) << sim_timeline->get_time() << endl
           << "\t simulation_time_epoch:     " << setprecision( 18 ) << sim_timeline->get_epoch() << endl;
      if ( does_cte_timeline_exist() ) {
         cout << "\t current_CTE_time:          " << setprecision( 18 ) << cte_timeline->get_time() << endl
              << "\t CTE_time_epoch:            " << setprecision( 18 ) << cte_timeline->get_epoch() << endl;
      }
      cout << "\t next_mode_scenario_time:   " << setprecision( 18 ) << next_mode_scenario_time << endl
           << "\t next_mode_cte_time:        " << setprecision( 18 ) << next_mode_cte_time << endl
           << "\t scenario_freeze_time:      " << setprecision( 18 ) << scenario_freeze_time << endl
           << "\t simulation_freeze_time:    " << setprecision( 18 ) << simulation_freeze_time << endl
           << "=============================================================" << endl;
   }

   // Check Mode Transition Request.
   switch ( this->pending_mtr ) {

      case MTR_GOTO_RUN:

         // Clear the mode change request flag.
         clear_mode_transition_requested();

         // Transition to run can only happen from initialization or freeze.
         // We don't really need to do anything if we're in initialization.
         if ( this->current_execution_control_mode == EXECUTION_CONTROL_FREEZE ) {

            // Tell Trick to exit freeze and go to run.
            the_exec->run();

            // The run transition logic will be triggered when exiting Freeze.
            // This is done in the TrickHLA::Federate::exit_freeze() routine
            // called when exiting Freeze.
         }

         return true;
         break;

      case MTR_GOTO_FREEZE:

         // Clear the mode change request flag.
         clear_mode_transition_requested();

         // Transition to freeze can only happen from initialization or run.
         // We don't really need to do anything if we're in initialization.
         if ( this->current_execution_control_mode == EXECUTION_CONTROL_RUNNING ) {

            // Send out the updated ExCO.
            ExCO->send_init_data();

            // Announce the pending freeze.
            freeze_mode_announce();

            // Tell Trick to go into freeze at the appointed time.
            the_exec->freeze( this->simulation_freeze_time );

            // The freeze transition logic will be done just before entering
            // Freeze. This is done in the TrickHLA::Federate::freeze_init()
            // routine called when entering Freeze.
         }

         return true;
         break;

      case MTR_GOTO_SHUTDOWN:

         // Announce the shutdown.
         shutdown_mode_announce();

         // Tell Trick to shutdown sometime in the future.
         // The IMSim ExecutionControl shutdown transition will be made from
         // the TrickHLA::Federate::shutdown() job.
         the_exec->stop( the_exec->get_sim_time() + get_time_padding() );

         return true;
         break;

      default:
         break;
   }

   return false;
}

/*!
 * \par<b>Assumptions and Limitations:</b>
 * - Called from the ExCO unpack routine.
 *
 * @job_class{scheduled}
 */
bool ExecutionControl::process_execution_control_updates()
{
   bool          mode_change = false;
   ostringstream errmsg;

   // Reference the IMSim Execution Configuration Object (ExCO)
   ExecutionConfiguration *ExCO = get_execution_configuration();

   // Check if there are pending changes from the ExCO.
   if ( ExCO->update_pending() ) {
      // Clear the ExCO update pending flag and continue.
      ExCO->clear_update_pending();
   } else {
      // There are no pending changes from the ExCO.
      // Return that no mode changes occurred.
      return false;
   }

   // The Master federate should never have to process ExCO updates.
   if ( is_master() ) {
      errmsg << "IMSim::ExecutionControl::process_execution_control_updates():"
             << __LINE__ << " WARNING: Master receive an ExCO update: "
             << execution_control_enum_to_string( this->requested_execution_control_mode )
             << THLA_ENDL;
      send_hs( stdout, errmsg.str().c_str() );

      // Return that no mode changes occurred.
      return false;
   }

   // Translate the native ExCO mode values into ExecutionModeEnum.
   ExecutionModeEnum exco_cem = execution_mode_int16_to_enum( this->current_execution_mode );
   ExecutionModeEnum exco_nem = execution_mode_int16_to_enum( this->next_execution_mode );

   // Check for consistency between ExecutionControl and ExCO.
   if ( exco_cem != execution_control_enum_to_int16( this->current_execution_control_mode ) ) {
      errmsg << "IMSim::ExecutionControl::process_execution_control_updates():"
             << __LINE__ << " WARNING: Current execution mode mismatch between ExecutionControl ("
             << execution_control_enum_to_string( this->current_execution_control_mode )
             << ") and the ExCO current execution mode ("
             << execution_mode_enum_to_string( exco_cem )
             << ")!"
             << THLA_ENDL;
      send_hs( stdout, errmsg.str().c_str() );
   }

   // Check for change in execution mode.
   if ( exco_nem != exco_cem ) {
      mode_change = true;
      if ( exco_nem == EXECUTION_MODE_SHUTDOWN ) {
         this->requested_execution_control_mode = EXECUTION_CONTROL_SHUTDOWN;
      } else if ( exco_nem == EXECUTION_MODE_RUNNING ) {
         this->requested_execution_control_mode = EXECUTION_CONTROL_RUNNING;
      } else if ( exco_nem == EXECUTION_MODE_FREEZE ) {
         this->requested_execution_control_mode = EXECUTION_CONTROL_FREEZE;
         this->scenario_freeze_time             = this->next_mode_scenario_time;
         this->simulation_freeze_time           = this->scenario_timeline->compute_simulation_time( this->scenario_freeze_time );
      } else {
         errmsg << "IMSim::ExecutionControl::process_execution_control_updates():"
                << __LINE__ << " WARNING: Invalid ExCO next execution mode: "
                << execution_mode_enum_to_string( exco_nem ) << "!"
                << THLA_ENDL;
         send_hs( stdout, errmsg.str().c_str() );

         // Return that no mode changes occurred.
         return false;
      }
   }

   // Check for CTE mode time update.
   if ( this->next_mode_cte_time != this->next_mode_cte_time ) {
      // FIXME:
      // this->next_mode_cte_time = this->next_mode_cte_time;
   }

   // Check for mode changes.
   if ( !mode_change ) {
      // Return that no mode changes occurred.
      return false;
   }

   // Process the mode change.
   switch ( this->current_execution_control_mode ) {

      case EXECUTION_CONTROL_UNINITIALIZED:

         // Check for SHUTDOWN.
         if ( this->requested_execution_control_mode == EXECUTION_CONTROL_SHUTDOWN ) {

            // Mark the current execution mode as SHUTDOWN.
            this->current_execution_control_mode = EXECUTION_CONTROL_SHUTDOWN;
            this->current_execution_mode         = EXECUTION_MODE_SHUTDOWN;

            // Tell the TrickHLA::Federate to shutdown.
            // The IMSim ExecutionControl shutdown transition will be made from
            // the TrickHLA::Federate::shutdown() job.
            the_exec->stop();

         } else {

            errmsg << "IMSim::ExecutionControl::process_execution_control_updates():"
                   << __LINE__ << " WARNING: Execution mode mismatch between current mode ("
                   << execution_control_enum_to_string( this->current_execution_control_mode )
                   << ") and the requested execution mode ("
                   << execution_control_enum_to_string( this->requested_execution_control_mode )
                   << ")!"
                   << THLA_ENDL;
            send_hs( stdout, errmsg.str().c_str() );

            // Return that no mode changes occurred.
            return false;
         }

         // Return that a mode change occurred.
         return true;
         break;

      case EXECUTION_CONTROL_INITIALIZING:

         // Check for SHUTDOWN.
         if ( this->requested_execution_control_mode == EXECUTION_CONTROL_SHUTDOWN ) {

            // Mark the current execution mode as SHUTDOWN.
            this->current_execution_control_mode = EXECUTION_CONTROL_SHUTDOWN;
            this->current_execution_mode         = EXECUTION_MODE_SHUTDOWN;

            // Tell the TrickHLA::Federate to shutdown.
            // The IMSim ExecutionControl shutdown transition will be made from
            // the TrickHLA::Federate::shutdown() job.
            the_exec->stop();

         } else if ( this->requested_execution_control_mode == EXECUTION_CONTROL_RUNNING ) {

            // Tell Trick to go to in Run at startup.
            the_exec->set_freeze_command( false );

            // This is an early joining federate in initialization.
            // So, proceed to the run mode transition.
            run_mode_transition();

         } else if ( this->requested_execution_control_mode == EXECUTION_CONTROL_FREEZE ) {

            // Announce the pending freeze.
            freeze_mode_announce();

            // Tell Trick to go into freeze at startup.
            // the_exec->freeze();

            // Tell Trick to go into freeze at startup.
            the_exec->set_freeze_command( true );

            // The freeze transition logic will be done just before entering
            // Freeze. This is done in the TrickHLA::Federate::freeze_init()
            // routine called when entering Freeze.

         } else if ( this->requested_execution_control_mode == EXECUTION_CONTROL_INITIALIZING ) {

            // There's really nothing to do here.

         } else {

            errmsg << "IMSim::ExecutionControl::process_execution_control_updates():"
                   << __LINE__ << " WARNING: Execution mode mismatch between current mode ("
                   << execution_control_enum_to_string( this->current_execution_control_mode )
                   << ") and the requested execution mode ("
                   << execution_control_enum_to_string( this->requested_execution_control_mode )
                   << ")!"
                   << THLA_ENDL;
            send_hs( stdout, errmsg.str().c_str() );

            // Return that no mode changes occurred.
            return false;
         }

         // Return that a mode change occurred.
         return true;
         break;

      case EXECUTION_CONTROL_RUNNING:

         // Check for SHUTDOWN.
         if ( this->requested_execution_control_mode == EXECUTION_CONTROL_SHUTDOWN ) {

            // Print out a diagnostic warning message.
            errmsg << "IMSim::ExecutionControl::process_execution_control_updates():"
                   << __LINE__ << " WARNING: Execution mode mismatch between current mode ("
                   << execution_control_enum_to_string( this->current_execution_control_mode )
                   << ") and the requested execution mode ("
                   << execution_control_enum_to_string( this->requested_execution_control_mode )
                   << ")!"
                   << THLA_ENDL;
            send_hs( stdout, errmsg.str().c_str() );

            // Mark the current execution mode as SHUTDOWN.
            this->current_execution_control_mode = EXECUTION_CONTROL_SHUTDOWN;
            this->current_execution_mode         = EXECUTION_MODE_SHUTDOWN;

            // Tell the TrickHLA::Federate to shutdown.
            // The IMSim ExecutionControl shutdown transition will be made from
            // the TrickHLA::Federate::shutdown() job.
            the_exec->stop();
         } else if ( this->requested_execution_control_mode == EXECUTION_CONTROL_FREEZE ) {

            // Print diagnostic message if appropriate.
            if ( DebugHandler::show( DEBUG_LEVEL_4_TRACE, DEBUG_SOURCE_EXECUTION_CONTROL ) ) {
               cout << "ExecutionControl::process_execution_control_updates():" << __LINE__ << endl
                    << "\t current_scenario_time:     " << setprecision( 18 ) << scenario_timeline->get_time() << endl
                    << "\t scenario_time_epoch:       " << setprecision( 18 ) << scenario_timeline->get_epoch() << endl
                    << "\t scenario_time_epoch(ExCO): " << setprecision( 18 ) << scenario_time_epoch << endl
                    << "\t scenario_time_sim_offset:  " << setprecision( 18 ) << scenario_timeline->get_sim_offset() << endl
                    << "\t current_sim_time:          " << setprecision( 18 ) << sim_timeline->get_time() << endl
                    << "\t simulation_time_epoch:     " << setprecision( 18 ) << sim_timeline->get_epoch() << endl;
               if ( does_cte_timeline_exist() ) {
                  cout << "\t current_CTE_time:          " << setprecision( 18 ) << cte_timeline->get_time() << endl
                       << "\t CTE_time_epoch:            " << setprecision( 18 ) << cte_timeline->get_epoch() << endl;
               }
               cout << "\t next_mode_scenario_time:   " << setprecision( 18 ) << next_mode_scenario_time << endl
                    << "\t next_mode_cte_time:        " << setprecision( 18 ) << next_mode_cte_time << endl
                    << "\t scenario_freeze_time:      " << setprecision( 18 ) << scenario_freeze_time << endl
                    << "\t simulation_freeze_time:    " << setprecision( 18 ) << simulation_freeze_time << endl
                    << "=============================================================" << endl;
            }

            // Announce the pending freeze.
            freeze_mode_announce();

            // Tell Trick to go into freeze at the appointed time.
            the_exec->freeze( this->simulation_freeze_time );

            // The freeze transition logic will be done just before entering
            // Freeze. This is done in the TrickHLA::Federate::freeze_init()
            // routine called when entering Freeze.

         } else {

            errmsg << "IMSim::ExecutionControl::process_execution_control_updates():"
                   << __LINE__ << " WARNING: Execution mode mismatch between current mode ("
                   << execution_control_enum_to_string( this->current_execution_control_mode )
                   << ") and the requested execution mode ("
                   << execution_control_enum_to_string( this->requested_execution_control_mode )
                   << ")!"
                   << THLA_ENDL;
            send_hs( stdout, errmsg.str().c_str() );

            // Return that no mode changes occurred.
            return false;
         }

         // Return that a mode change occurred.
         return true;
         break;

      case EXECUTION_CONTROL_FREEZE:

         // Check for SHUTDOWN.
         if ( this->requested_execution_control_mode == EXECUTION_CONTROL_SHUTDOWN ) {

            // Mark the current execution mode as SHUTDOWN.
            this->current_execution_control_mode = EXECUTION_CONTROL_SHUTDOWN;
            this->current_execution_mode         = EXECUTION_MODE_SHUTDOWN;

            // Shutdown the federate now.
            exec_get_exec_cpp()->stop();

         } else if ( this->requested_execution_control_mode == EXECUTION_CONTROL_RUNNING ) {

            // Tell Trick to exit freeze and go to run.
            the_exec->run();

            // The run transition logic will be done just when exiting
            // Freeze. This is done in the TrickHLA::Federate::exit_freeze()
            // routine called when entering Freeze.
            // run_mode_transition();

         } else {

            errmsg << "IMSim::ExecutionControl::process_execution_control_updates():"
                   << __LINE__ << " WARNING: Execution mode mismatch between current mode ("
                   << execution_control_enum_to_string( this->current_execution_control_mode )
                   << ") and the requested execution mode ("
                   << execution_control_enum_to_string( this->requested_execution_control_mode )
                   << ")!"
                   << THLA_ENDL;
            send_hs( stdout, errmsg.str().c_str() );

            // Return that no mode changes occurred.
            return false;
         }

         // Return that a mode change occurred.
         return true;
         break;

      case EXECUTION_CONTROL_SHUTDOWN:

         // Once in SHUTDOWN, we cannot do anything else.
         errmsg << "IMSim::ExecutionControl::process_execution_control_updates():"
                << __LINE__ << " WARNING: Shutting down but received mode transition: "
                << execution_control_enum_to_string( this->requested_execution_control_mode )
                << THLA_ENDL;
         send_hs( stdout, errmsg.str().c_str() );

         // Return that no mode changes occurred.
         return false;
         break;

      default:
         break;
   }

   // Return that no mode changes occurred.
   return false;
}

bool ExecutionControl::run_mode_transition()
{
   RTIambassador          *RTI_amb  = federate->get_RTI_ambassador();
   ExecutionConfiguration *ExCO     = get_execution_configuration();
   SyncPnt                *sync_pnt = NULL;

   // Register the 'mtr_run' sync-point.
   if ( is_master() ) {
      sync_pnt = register_sync_point( *RTI_amb, IMSim::MTR_RUN_SYNC_POINT );
   } else {
      sync_pnt = get_sync_point( IMSim::MTR_RUN_SYNC_POINT );
   }

   // Make sure that we have a valid sync-point.
   if ( sync_pnt == NULL ) {
      ostringstream errmsg;
      errmsg << "IMSim::ExecutionControl::run_mode_transition():" << __LINE__
             << " ERROR: The 'mtr_run' sync-point was not found!" << THLA_ENDL;
      DebugHandler::terminate_with_message( errmsg.str() );
   } else {

      // Wait for 'mtr_run' sync-point announce.
      wait_for_sync_point_announcement( federate, sync_pnt );

      // Achieve the 'mtr-run' sync-point.
      achieve_sync_point( *RTI_amb, sync_pnt );

      // Wait for 'mtr_run' sync-point synchronization.
      wait_for_synchronization( federate, sync_pnt );

      // Set the current execution mode to running.
      this->current_execution_control_mode = EXECUTION_CONTROL_RUNNING;
      this->current_execution_mode         = EXECUTION_MODE_RUNNING;

      // Check for CTE.
      if ( does_cte_timeline_exist() ) {

         double go_to_run_time;

         // The Master federate updates the ExCO with the CTE got-to-run time.
         if ( is_master() ) {

            go_to_run_time = this->next_mode_cte_time;
            ExCO->send_init_data();

         } // Other federates wait on the ExCO update with the CTE go-to-run time.
         else {

            // Wait for the ExCO update with the CTE time.
            ExCO->wait_for_update();

            // Process the just received ExCO update.
            process_execution_control_updates();

            // Set the CTE time to go to run.
            go_to_run_time = this->next_mode_cte_time;
         }

         // Wait for the CTE go-to-run time.
         double diff;
         while ( get_cte_time() < go_to_run_time ) {

            // Check for shutdown.
            federate->check_for_shutdown_with_termination();

            diff = go_to_run_time - get_cte_time();
            if ( fmod( diff, 1.0 ) == 0.0 ) {
               if ( DebugHandler::show( DEBUG_LEVEL_2_TRACE, DEBUG_SOURCE_EXECUTION_CONTROL ) ) {
                  send_hs( stdout, "IMSim::ExecutionControl::run_mode_transition():%d Going to run in %G seconds.%c",
                           __LINE__, diff, THLA_NEWLINE );
               }
            }
         }

         // Print debug message if appropriate.
         if ( DebugHandler::show( DEBUG_LEVEL_2_TRACE, DEBUG_SOURCE_EXECUTION_CONTROL ) ) {
            double curr_cte_time = get_cte_time();
            diff                 = curr_cte_time - go_to_run_time;
            send_hs( stdout, "IMSim::ExecutionControl::run_mode_transition():%d \n  Going to run at CTE time %.18G seconds. \n  Current CTE time %.18G seconds. \n  Difference: %.9lf seconds.%c",
                     __LINE__, go_to_run_time, curr_cte_time, diff, THLA_NEWLINE );
         }
      }
   }
   return true;
}

void ExecutionControl::freeze_mode_announce()
{
   // Register the 'mtr_freeze' sync-point.
   if ( is_master() ) {
      register_sync_point( *( federate->get_RTI_ambassador() ), IMSim::MTR_FREEZE_SYNC_POINT );
   }
}

bool ExecutionControl::freeze_mode_transition()
{
   RTIambassador     *RTI_amb  = federate->get_RTI_ambassador();
   TrickHLA::SyncPnt *sync_pnt = NULL;

   // Get the 'mtr_freeze' sync-point.
   sync_pnt = get_sync_point( IMSim::MTR_FREEZE_SYNC_POINT );

   // Make sure that we have a valid sync-point.
   if ( sync_pnt == NULL ) {
      ostringstream errmsg;
      errmsg << "IMSim::ExecutionControl::freeze_mode_transition():" << __LINE__
             << " ERROR: The 'mtr_freeze' sync-point was not found!" << THLA_ENDL;
      DebugHandler::terminate_with_message( errmsg.str() );
   } else {

      // Wait for 'mtr_freeze' sync-point announce.
      wait_for_sync_point_announcement( federate, sync_pnt );

      // Achieve the 'mtr_freeze' sync-point.
      achieve_sync_point( *RTI_amb, sync_pnt );

      // Wait for 'mtr_freeze' sync-point synchronization.
      wait_for_synchronization( federate, sync_pnt );

      // Set the current execution mode to freeze.
      this->current_execution_control_mode = EXECUTION_CONTROL_FREEZE;
      this->current_execution_mode         = EXECUTION_MODE_FREEZE;
   }
   return false;
}

void ExecutionControl::shutdown_mode_announce()
{

   // Only the Master federate will ever announce a shutdown.
   if ( !is_master() ) {
      return;
   }

   // If the current execution mode is uninitialized then we haven't gotten
   // far enough in the initialization process to shut anything down.
   if ( this->current_execution_control_mode == EXECUTION_CONTROL_UNINITIALIZED ) {
      return;
   }

   // Set the next execution mode to shutdown.
   set_next_execution_control_mode( EXECUTION_CONTROL_SHUTDOWN );

   // Send out the updated ExCO.
   get_execution_configuration()->send_init_data();

   // Clear the mode change request flag.
   clear_mode_transition_requested();
}

/*!
 * @job_class{shutdown}
 */
void ExecutionControl::shutdown_mode_transition()
{

   // Only the Master federate has any IMSim tasks for shutdown.
   if ( !is_master() ) {
      return;
   }

   // If the current execution mode is uninitialized then we haven't gotten
   // far enough in the initialization process to shut anything down.
   if ( this->current_execution_control_mode == EXECUTION_CONTROL_UNINITIALIZED ) {
      return;
   }

   // Register the 'mtr_shutdown' sync-point.
   register_sync_point( *( federate->get_RTI_ambassador() ), IMSim::MTR_SHUTDOWN_SYNC_POINT );
}

void ExecutionControl::enter_freeze()
{
   // DANNY2.7 send a freeze interaction when master hits Sim Control Panel
   //  Freeze button. Determine if I am the federate that clicked Freeze
   if ( get_sim_time() <= 0.0 ) {
      federate->set_freeze_announced( is_master() );
   } else if ( !federate->get_freeze_pending() ) {
      federate->set_freeze_announced( true );
   }

   if ( federate->get_freeze_announced() ) {
      // Send interaction unless: we are here because we are at the freeze
      // interaction time, or we are here because we started in freeze
      if ( ( !federate->get_freeze_pending() ) && ( get_sim_time() > 0.0 ) ) {
         double freeze_scenario_time = -DBL_MAX; // freeze immediately

         if ( DebugHandler::show( DEBUG_LEVEL_4_TRACE, DEBUG_SOURCE_EXECUTION_CONTROL ) ) {
            send_hs( stdout,
                     "IMSim::ExecutionControl::enter_freeze():%d announce_freeze:%s, freeze_federation:%s, freeze_scenario_time:%g %c",
                     __LINE__, ( federate->get_freeze_announced() ? "Yes" : "No" ),
                     ( federate->get_freeze_pending() ? "Yes" : "No" ),
                     freeze_scenario_time, THLA_NEWLINE );
         }

         trigger_freeze_interaction( freeze_scenario_time );
         federate->unfreeze(); // will freeze again for real when we hit the freeze interaction time
      }
   }
}

bool ExecutionControl::check_freeze_exit()
{
   // If freeze has been announced and we are not in initialization then return true.
   if ( federate->get_freeze_announced() && ( get_sim_time() <= 0.0 ) ) {
      return ( true );
   }

   try {
      pause_sync_pts.achieve_all_sync_points( *( federate->get_RTI_ambassador() ), checktime );
   } catch ( SynchronizationPointLabelNotAnnounced &e ) {
      send_hs( stderr, "IMSim::ExecutionControl::check_freeze():%d EXCEPTION: SynchronizationPointLabelNotAnnounced%c",
               __LINE__, THLA_NEWLINE );
   } catch ( FederateNotExecutionMember &e ) {
      send_hs( stderr, "IMSim::ExecutionControl::check_freeze():%d EXCEPTION: FederateNotExecutionMember%c",
               __LINE__, THLA_NEWLINE );
   } catch ( SaveInProgress &e ) {
      send_hs( stderr, "IMSim::ExecutionControl::check_freeze():%d EXCEPTION: SaveInProgress%c",
               __LINE__, THLA_NEWLINE );
   } catch ( RestoreInProgress &e ) {
      send_hs( stderr, "IMSim::ExecutionControl::check_freeze():%d EXCEPTION: RestoreInProgress%c",
               __LINE__, THLA_NEWLINE );
   } catch ( RTIinternalError &e ) {
      string rti_err_msg;
      StringUtilities::to_string( rti_err_msg, e.what() );
      send_hs( stderr, "IMSim::ExecutionControl::check_freeze():%d EXCEPTION: RTIinternalError: '%s'%c",
               __LINE__, rti_err_msg.c_str(), THLA_NEWLINE );
   }

   pause_sync_pts.check_state();

   if ( pause_sync_pts.should_exit() ) {
      if ( DebugHandler::show( DEBUG_LEVEL_4_TRACE, DEBUG_SOURCE_EXECUTION_CONTROL ) ) {
         send_hs( stdout, "IMSim::ExecutionControl::check_freeze():%d SHUTDOWN NOW!%c",
                  __LINE__, THLA_NEWLINE );
      }
      federate->set_restart( false );
      federate->set_restart_cfg( false );

      exec_set_exec_command( ExitCmd );
   } else if ( pause_sync_pts.should_restart() ) {
      federate->set_restart( true );
      exec_set_exec_command( ExitCmd );
      if ( DebugHandler::show( DEBUG_LEVEL_4_TRACE, DEBUG_SOURCE_EXECUTION_CONTROL ) ) {
         send_hs( stdout, "IMSim::ExecutionControl::check_freeze():%d RESTART NOW!%c",
                  __LINE__, THLA_NEWLINE );
      }
   } else if ( pause_sync_pts.should_reconfig() ) {
      federate->set_restart_cfg( true );
      exec_set_exec_command( ExitCmd );
      if ( DebugHandler::show( DEBUG_LEVEL_4_TRACE, DEBUG_SOURCE_EXECUTION_CONTROL ) ) {
         send_hs( stdout, "IMSim::ExecutionControl::check_freeze():%d RESTART RECONFIG NOW!%c",
                  __LINE__, THLA_NEWLINE );
      }
   } else if ( pause_sync_pts.should_run() ) {
      if ( DebugHandler::show( DEBUG_LEVEL_4_TRACE, DEBUG_SOURCE_EXECUTION_CONTROL ) ) {
         send_hs( stdout, "IMSim::ExecutionControl::check_freeze():%d DOING UNFREEZE NOW!%c",
                  __LINE__, THLA_NEWLINE );
      }
      federate->unfreeze();
   }

   return ( false );
}

void ExecutionControl::exit_freeze()
{
   if ( federate->get_freeze_announced() ) {                                // DANNY2.7
      if ( federate->get_freeze_pending() && ( get_sim_time() > 0.0 ) ) {   // coming out of freeze due to freeze interaction
         federate->register_generic_sync_point( IMSim::FEDRUN_SYNC_POINT ); // this tells federates to go to run

         int64_t      wallclock_time;
         SleepTimeout print_timer( federate->wait_status_time );
         SleepTimeout sleep_timer;

         while ( !pause_sync_pts.check_sync_points( this->checktime ) ) {
            // wait for it to be announced
            sleep_timer.sleep();

            if ( !pause_sync_pts.check_sync_points( this->checktime ) ) {

               // To be more efficient, we get the time once and share it.
               wallclock_time = sleep_timer.time();

               if ( sleep_timer.timeout( wallclock_time ) ) {
                  sleep_timer.reset();
                  if ( !federate->is_execution_member() ) {
                     ostringstream errmsg;
                     errmsg << "IMSim::ExecutionControl::exit_freeze():" << __LINE__
                            << " ERROR: Unexpectedly the Federate is no longer an execution"
                            << " member. This means we are either not connected to the"
                            << " RTI or we are no longer joined to the federation"
                            << " execution because someone forced our resignation at"
                            << " the Central RTI Component (CRC) level!"
                            << THLA_ENDL;
                     DebugHandler::terminate_with_message( errmsg.str() );
                  }
               }

               if ( print_timer.timeout( wallclock_time ) ) {
                  print_timer.reset();
                  send_hs( stderr, "IMSim::ExecutionControl::exit_freeze():%d Waiting...%c",
                           __LINE__, THLA_NEWLINE );
               }
            }
         }
      }
      if ( federate->get_freeze_pending() ) {     // coming out of freeze due to interaction OR sync point at init time
         federate->set_freeze_announced( false ); // reset for the next time we freeze
      }
      try {
         pause_sync_pts.achieve_all_sync_points( *federate->get_RTI_ambassador(), this->checktime );
      } catch ( SynchronizationPointLabelNotAnnounced &e ) {
         send_hs( stderr, "IMSim::ExecutionControl::exit_freeze():%d EXCEPTION: SynchronizationPointLabelNotAnnounced%c",
                  __LINE__, THLA_NEWLINE );
      } catch ( FederateNotExecutionMember &e ) {
         send_hs( stderr, "IMSim::ExecutionControl::exit_freeze():%d EXCEPTION: FederateNotExecutionMember%c",
                  __LINE__, THLA_NEWLINE );
      } catch ( SaveInProgress &e ) {
         send_hs( stderr, "IMSim::ExecutionControl::exit_freeze():%d EXCEPTION: SaveInProgress%c",
                  __LINE__, THLA_NEWLINE );
      } catch ( RestoreInProgress &e ) {
         send_hs( stderr, "IMSim::ExecutionControl::exit_freeze():%d EXCEPTION: RestoreInProgress%c",
                  __LINE__, THLA_NEWLINE );
      } catch ( RTIinternalError &e ) {
         string rti_err_msg;
         StringUtilities::to_string( rti_err_msg, e.what() );
         send_hs( stderr, "IMSim::ExecutionControl::exit_freeze():%d EXCEPTION: RTIinternalError: '%s'%c",
                  __LINE__, rti_err_msg.c_str(), THLA_NEWLINE );
      }
   }
}

void ExecutionControl::un_freeze()
{
   // Clear the pause sync-point master state so that we don't accidently
   // go into the run state again.
   pause_sync_pts.clear_state();
}

void ExecutionControl::check_pause( double const check_pause_delta )
{
   // DANNY2.7 for IMSim, check_pause is only used at init time to handle start
   //  in freeze mode.
   if ( get_sim_time() > 0.0 ) {
      return;
   }

   checktime.set( get_sim_time() + check_pause_delta );

   if ( pause_sync_pts.check_sync_points( this->checktime ) ) {
      federate->set_freeze_pending( true );
   } else if ( manager->is_late_joining_federate() ) {
      // check if the requested time has a sync-point.
      this->checktime = federate->get_requested_time();
      if ( pause_sync_pts.check_sync_points( this->checktime ) ) {
         federate->set_freeze_pending( true );
      }
   }

   if ( federate->get_freeze_pending() ) {
      if ( DebugHandler::show( DEBUG_LEVEL_4_TRACE, DEBUG_SOURCE_EXECUTION_CONTROL ) ) {
         send_hs( stdout, "IMSim::ExecutionControl::check_pause():%d Commanding Trick Executive to FREEZE.%c",
                  __LINE__, THLA_NEWLINE );
      }
      if ( get_sim_time() <= 0.0 ) {
         exec_set_freeze_command( true );
      } else {
         exec_freeze();
      }
   }
}

// FIXME: See if this is still needed. Trick 17 may have fixed this.
/*!
 *  @details Note that we could just have one check_pause routine and 2
 *  instances of it in the S_define file (one would be an initialization job
 *  and one would be a logging job). But early Trick 10 versions cannot
 *  distinguish between multiple instances when setting job cycle, so having
 *  this check_pause_at_init routine solves that problem.
 *  @job_class{initialization}
 */
void ExecutionControl::check_pause_at_init(
   double const check_pause_delta )
{
   // Dispatch to the ExecutionControl method.
   manager->get_execution_control()->check_pause_at_init( check_pause_delta );
}

void ExecutionControl::add_pause(
   Int64Time     *time,
   wstring const &label )
{
   pause_sync_pts.add_sync_point( label, *time );
}

void ExecutionControl::clear_pause(
   wstring const &label )
{
   pause_sync_pts.clear_sync_point( label );
}

ExecutionConfiguration *ExecutionControl::get_execution_configuration()
{
   ExecutionConfiguration *ExCO = dynamic_cast< ExecutionConfiguration * >( ExecutionControlBase::get_execution_configuration() );
   if ( ExCO == NULL ) {
      ostringstream errmsg;
      errmsg << "IMSim::ExecutionControl::get_execution_configuration():" << __LINE__
             << " ERROR: Execution Configuration base is not an IMSim::ExecutionConfiguration instance." << THLA_ENDL;
      DebugHandler::terminate_with_message( errmsg.str() );
   }
   return ( ExCO );
}

void ExecutionControl::start_federation_save_at_scenario_time(
   double      freeze_scenario_time,
   char const *file_name )
{
   if ( freeze_interaction->get_handler() != NULL ) {
      if ( DebugHandler::show( DEBUG_LEVEL_2_TRACE, DEBUG_SOURCE_EXECUTION_CONTROL ) ) {
         send_hs( stdout, "IMSim::ExecutionControl::start_federation_save_at_scenario_time(%g, '%s'):%d%c",
                  freeze_scenario_time, file_name, __LINE__, THLA_NEWLINE );
      }
      federate->set_announce_save();

      double new_scenario_time = freeze_scenario_time;

      trigger_freeze_interaction( new_scenario_time );

      manager->initiate_federation_save( file_name );
   } else {
      if ( DebugHandler::show( DEBUG_LEVEL_2_TRACE, DEBUG_SOURCE_EXECUTION_CONTROL ) ) {
         send_hs( stdout, "IMSim::ExecutionControl::start_federation_save_at_scenario_time(%g, '%s'):%d \
freeze_interaction's HANLDER is NULL! Request was ignored!%c",
                  freeze_scenario_time, file_name, __LINE__, THLA_NEWLINE );
      }
   }
}

void ExecutionControl::add_freeze_scenario_time(
   double t )
{
   if ( manager->is_late_joining_federate() ) {

      if ( federate->get_announce_save() ) {
         freeze_scenario_times.insert( t );
      } else {
         // If we received the interaction, save on the current frame.
         freeze_scenario_times.insert( get_scenario_time() );
      }
   } else {
      freeze_scenario_times.insert( t );
   }
}

void ExecutionControl::trigger_freeze_interaction(
   double &freeze_scenario_time )
{

   double new_freeze_time = freeze_scenario_time;

   FreezeInteractionHandler *freeze_intr =
      static_cast< FreezeInteractionHandler * >(
         freeze_interaction->get_handler() );

   freeze_intr->send_scenario_freeze_interaction( new_freeze_time, this->is_late_joiner() );

   // Save the new time into the passed-in value...
   freeze_scenario_time = new_freeze_time;
}

/*!
 *  @details If found, clears the element, registers the FEDSAVE_v2 sync point
 *  with the RTI if we are the master federate and returns true. Otherwise,
 *  when a freeze interaction time was not found, false is returned.
 */
bool ExecutionControl::check_freeze_time()
{

   bool do_immediate_freeze = check_scenario_freeze_time();

   if ( do_immediate_freeze ) {
      // DANNY2.7 Go to FREEZE at top of next frame.
      exec_freeze(); // go to freeze at top of next frame (other federates MUST have their software frame set in input.py file!)
      // If we are to initiate the federation save, register a sync point
      // which must be acknowledged only in freeze mode!!!
      if ( federate->get_announce_save() ) {
         federate->register_generic_sync_point( IMSim::FEDSAVE_SYNC_POINT );
         federate->set_freeze_announced( true );
      }
   }
   return do_immediate_freeze;
}

bool ExecutionControl::check_scenario_freeze_time()
{
   bool do_immediate_freeze = false;
   bool found_valid_freeze_time;

   do {
      found_valid_freeze_time = false;

      if ( !freeze_scenario_times.empty() ) {
         FreezeTimeSet::const_iterator iter;
         iter               = freeze_scenario_times.begin();
         double freeze_time = *iter;

         // We need to find the equivalent simulation-time and HLA-time for a
         // given freeze scenario-time so that we can do the correct time
         // comparisons. Also, if we are a late joining federate the sim-time
         // and HLA-time will not be aligned as shown in this example.
         //
         //      HLA-time |-------------------------|-------------------------|
         //               101.0                     102.0                     103.0
         //
         // Scenario-time |-------------------------|-------------------------|
         //               March 2, 2032 @ 19:20:07  March 2, 2032 @ 19:20:08  March 2, 2032 @ 19:20:09
         //
         //      Sim-time |-------------------------|-------------------------|
         //               0.0                       1.0                       2.0
         // Scenario-time and Sim-time change at the same rate but they have
         // different starting epochs.
         // freeze-sim-time = current-sim-time + (freeze-scenario-time - current-scenario-time)
         // freeze-hla-time = granted-hla-time + (freeze-scenario-time - current-scenario-time)

         // Get the current Trick sim-time.
         double curr_sim_time = get_sim_time();

         // Get the current scenario-time.
         double curr_scenario_time = get_scenario_time();

         // Jump to Trick Freeze mode if the current scenario time is greater
         // than or equal to the requested freeze scenario time.
         if ( curr_scenario_time >= freeze_time ) {
            found_valid_freeze_time = true;
            do_immediate_freeze     = true;
            freeze_scenario_times.erase( iter );
            federate->set_freeze_pending( true );

            if ( DebugHandler::show( DEBUG_LEVEL_4_TRACE, DEBUG_SOURCE_EXECUTION_CONTROL ) ) {
               // Determine the freeze simulation-time for the equivalent freeze
               // scenario-time.
               double freeze_sim_time = curr_sim_time + ( freeze_time - curr_scenario_time );

               ostringstream infomsg;
               infomsg << "IMSim::ExecutionControl::check_scenario_freeze_time():" << __LINE__
                       << " Going to Trick FREEZE mode immediately:" << endl;
               if ( federate->time_management ) {
                  infomsg << "  Granted HLA-time:" << federate->get_granted_time().get_time_in_seconds() << endl;
               }
               infomsg << "  Trick sim-time:" << curr_sim_time << endl
                       << "  Freeze sim-time:" << freeze_sim_time << endl
                       << "  Current scenario-time:" << curr_scenario_time << endl
                       << "  Freeze scenario-time:" << freeze_time << THLA_ENDL;
               send_hs( stdout, infomsg.str().c_str() );
            }
         }
      }
   } while ( found_valid_freeze_time );

   return do_immediate_freeze;
}

/*!
 *  @details This routine will block on the FEDSAVE_SYNC_POINT synchronization
 *  point until it is achieved and Save is initiated.
 */
bool ExecutionControl::is_save_initiated()
{
   // When user calls start_federation_save, initiate_save_flag is
   // set in federation_synchronized when feds sync to FEDSAVE_v2 sync point
   // if it's not set, we are here because Dump Chkpnt was clicked, so we
   // need to register sync point
   if ( federate->get_announce_save()
        && !federate->get_initiate_save_flag()
        && !federate->get_save_completed() ) {
      federate->register_generic_sync_point( IMSim::FEDSAVE_SYNC_POINT );

      int64_t      wallclock_time;
      SleepTimeout print_timer( federate->wait_status_time );
      SleepTimeout sleep_timer;

      while ( !federate->get_initiate_save_flag() ) { // wait for federation to be synced
         this->pause_sync_pts.achieve_all_sync_points( *federate->get_RTI_ambassador(), this->checktime );
         sleep_timer.sleep();

         if ( !federate->get_initiate_save_flag() ) {

            // To be more efficient, we get the time once and share it.
            wallclock_time = sleep_timer.time();

            if ( sleep_timer.timeout( wallclock_time ) ) {
               sleep_timer.reset();
               if ( !federate->is_execution_member() ) {
                  ostringstream errmsg;
                  errmsg << "IMSim::ExecutionControl::setup_checkpoint():" << __LINE__
                         << " ERROR: Unexpectedly the Federate is no longer an execution"
                         << " member. This means we are either not connected to the"
                         << " RTI or we are no longer joined to the federation"
                         << " execution because someone forced our resignation at"
                         << " the Central RTI Component (CRC) level!"
                         << THLA_ENDL;
                  DebugHandler::terminate_with_message( errmsg.str() );
               }
            }

            if ( print_timer.timeout( wallclock_time ) ) {
               print_timer.reset();
               send_hs( stdout, "IMSim::ExecutionControl::setup_checkpoint():%d Waiting '%s'%c",
                        __LINE__, THLA_NEWLINE );
            }
         }
      }
   }
   return ( true );
}

bool ExecutionControl::perform_save()
{
   if ( federate->get_announce_save()
        && federate->get_initiate_save_flag()
        && !federate->get_start_to_save() ) {
      // We are here because user called start_federation_save, so
      // must force the perform_checkpoint code to execute.
      federate->set_announce_save( false );
      return ( true );
   }

   return ( false );
}

/*!
 *  @job_class{checkpoint}
 */
void ExecutionControl::convert_loggable_sync_pts()
{

   if ( this->logged_sync_pts_count > 0 ) {
      this->loggable_sync_pts = reinterpret_cast< LoggableTimedSyncPnt * >(
         alloc_type( (int)this->logged_sync_pts_count, "TrickHLA::LoggableSyncPts" ) );
      if ( this->loggable_sync_pts == NULL ) {
         ostringstream errmsg;
         errmsg << "IMSim::ExecutionControl::convert_sync_pts():" << __LINE__
                << " FAILED to allocate enough memory for the loggable sync points!"
                << THLA_ENDL;
         DebugHandler::terminate_with_message( errmsg.str() );
      }

      pause_sync_pts.convert_sync_points( this->loggable_sync_pts );
   }
}

void ExecutionControl::reinstate_logged_sync_pts()
{
   if ( this->logged_sync_pts_count > 0 ) {
      Int64Time sync_point_time;
      wstring   sync_point_label;

      pause_sync_pts.reset();

      for ( size_t i = 0; i < this->logged_sync_pts_count; ++i ) {
         sync_point_time = Int64Time( this->loggable_sync_pts[i].time );

         if ( this->loggable_sync_pts[i].label != NULL ) {
            StringUtilities::to_wstring( sync_point_label, this->loggable_sync_pts[i].label );
            // since the RTI already contains the registered sync points prior
            // to the checkpoint, we just need to add them back into myself...
            // pause_sync_pts.add_sync_point( sync_point_label, sync_point_time );
            /***
            //DANNY2.7 TODO: you sometimes get an exception for sync point not announced when you restore,
            //         is that an RTI bug or something we can fix here?
            if (is_master() && (sync_point_time.get_time_in_seconds() <= get_sim_time()) ) {
                register_generic_sync_point( sync_point_label, sync_point_time.get_time_in_seconds());
            }
            ***/
         }
      }
      // set the checktime to the first of the new entries...
      sync_point_time = Int64Time( this->loggable_sync_pts[0].time );
      checktime.set( sync_point_time );
   }
}<|MERGE_RESOLUTION|>--- conflicted
+++ resolved
@@ -1737,18 +1737,10 @@
          this->next_execution_mode              = EXECUTION_MODE_RUNNING;
 
          // Set the next mode times.
-<<<<<<< HEAD
          this->next_mode_scenario_time = get_scenario_time(); // Immediate
          this->next_mode_cte_time      = get_cte_time();
          if ( this->next_mode_cte_time > -std::numeric_limits< double >::max() ) {
             this->next_mode_cte_time = this->next_mode_cte_time + this->time_padding; // Some time in the future.
-=======
-         this->next_mode_scenario_time = this->get_scenario_time();          // Immediate
-         ExCO->set_next_mode_scenario_time( this->next_mode_scenario_time ); // immediate
-         ExCO->set_next_mode_cte_time( this->get_cte_time() );
-         if ( ExCO->get_next_mode_cte_time() > -std::numeric_limits< double >::max() ) {
-            ExCO->set_next_mode_cte_time( ExCO->get_next_mode_cte_time() + get_time_padding() ); // Some time in the future.
->>>>>>> 046bc2dd
          }
 
          break;
@@ -1760,18 +1752,10 @@
          this->next_execution_mode              = EXECUTION_MODE_FREEZE;
 
          // Set the next mode times.
-<<<<<<< HEAD
          this->next_mode_scenario_time = get_scenario_time() + this->time_padding; // Some time in the future.
          this->next_mode_cte_time      = get_cte_time();
          if ( this->next_mode_cte_time > -std::numeric_limits< double >::max() ) {
             this->next_mode_cte_time = this->next_mode_cte_time + this->time_padding; // Some time in the future.
-=======
-         this->next_mode_scenario_time = this->get_scenario_time() + get_time_padding(); // Some time in the future.
-         ExCO->set_next_mode_scenario_time( this->next_mode_scenario_time );
-         ExCO->set_next_mode_cte_time( this->get_cte_time() );
-         if ( ExCO->get_next_mode_cte_time() > -std::numeric_limits< double >::max() ) {
-            ExCO->set_next_mode_cte_time( ExCO->get_next_mode_cte_time() + get_time_padding() ); // Some time in the future.
->>>>>>> 046bc2dd
          }
 
          // Set the ExecutionControl freeze times.
