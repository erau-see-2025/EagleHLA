/*!
@file JEOD/JEODRefFrameState.cpp
@ingroup JEOD
@brief This class provides data packing for the SpaceFOM Reference Frames and
the interface with a JEOD Reference Frame State instance.

This is the base implementation for the Space Reference FOM (SpaceFOM)
interface to the SpaceFOM Reference Frame object.  This class provides the
interface code to encode and decode SpaceFOM Reference Frame Objects and
JEOD Reference Frame State instances. This needs to be available to the
SpaceFOM initialization process for the root reference frame discovery step
in the initialization process.

@copyright Copyright 2023 United States Government as represented by the
Administrator of the National Aeronautics and Space Administration.
No copyright is claimed in the United States under Title 17, U.S. Code.
All Other Rights Reserved.

\par<b>Responsible Organization</b>
Simulation and Graphics Branch, Mail Code ER7\n
Software, Robotics & Simulation Division\n
NASA, Johnson Space Center\n
2101 NASA Parkway, Houston, TX  77058

@tldh
@trick_link_dependency{../SpaceFOM/RefFrameBase.cpp}
@trick_link_dependency{JEODRefFrameState.cpp}

@revs_title
@revs_begin
@rev_entry{Edwin Z. Crues, NASA ER7, TrickHLA, May 2023, --, Based off of RefFrameBase.}
@revs_end

*/

// System include files.
#include <cstdlib>
#include <cstring>
#include <iostream>
#include <limits>
#include <math.h>
#include <sstream>
#include <string>

// Trick include files.
#include "trick/MemoryManager.hh"
#include "trick/exec_proto.hh"
#include "trick/message_proto.h"

// JEOD include files.
#include "utils/orientation/include/orientation.hh"

// TrickHLA model include files.
#include "TrickHLA/Attribute.hh"
#include "TrickHLA/DebugHandler.hh"
#include "TrickHLA/Object.hh"
#include "TrickHLA/Packing.hh"
#include "TrickHLA/Types.hh"

// SpaceFOM include files.
#include "JEOD/JEODRefFrameState.hh"

using namespace std;
using namespace SpaceFOM;

#define REF_FRAME_PACKING_DEBUG 0
#define REF_FRAME_PACKING_EXTRA_DEBUG 0

/*!
 * @job_class{initialization}
 */
JEODRefFrameState::JEODRefFrameState()
   : RefFrameBase(),
     time_tt( NULL ),
     ref_frame_state( NULL )
{
   return;
}

/*!
 * @job_class{initialization}
 */
JEODRefFrameState::JEODRefFrameState(
   jeod::TimeTT        &time_tt_in,
   jeod::RefFrameState &ref_frame_state_ref )
   : RefFrameBase(),
     time_tt( &time_tt_in ),
     ref_frame_state( &ref_frame_state_ref )
{
   return;
}

/*!
 * @job_class{shutdown}
 */
JEODRefFrameState::~JEODRefFrameState()
{
   return;
}

/*!
 * @job_class{initialization}
 */
void JEODRefFrameState::configure(
   jeod::TimeTT        *time_tt_in,
   jeod::RefFrameState *ref_frame_state_ptr )
{
   // First call the base class pre_initialize function.
   RefFrameBase::configure();

   // Set the reference to the reference frame.
   if ( ref_frame_state_ptr == NULL ) {
      ostringstream errmsg;
      errmsg << "SpaceFOM::JEODRefFrameState::pre_initialize():" << __LINE__
             << " ERROR: Unexpected NULL reference frame: " << this->packing_data.name << '\n';
      // Print message and terminate.
      TrickHLA::DebugHandler::terminate_with_message( errmsg.str() );
   }
   this->ref_frame_state = ref_frame_state_ptr;

   // Set the JEOD time reference.
   if ( time_tt_in == NULL ) {
      ostringstream errmsg;
      errmsg << "SpaceFOM::JEODRefFrameState::pre_initialize():" << __LINE__
             << " ERROR: Unexpected NULL time reference: " << this->packing_data.name << '\n';
      // Print message and terminate.
      TrickHLA::DebugHandler::terminate_with_message( errmsg.str() );
   }
   time_tt = time_tt_in;
}

/*!
 * @job_class{initialization}
 */
void JEODRefFrameState::initialize()
{
   // Check for the reference frame data.
   if ( this->ref_frame_state == NULL ) {
      ostringstream errmsg;
      errmsg << "SpaceFOM::JEODRefFrameState::initialize():" << __LINE__
             << " ERROR: Unexpected NULL reference frame data: " << this->packing_data.name << '\n';
      // Print message and terminate.
      TrickHLA::DebugHandler::terminate_with_message( errmsg.str() );
   }

   // Check for the JEOD time reference.
   if ( this->time_tt == NULL ) {
      ostringstream errmsg;
      errmsg << "SpaceFOM::JEODRefFrameState::initialize():" << __LINE__
             << " ERROR: Unexpected NULL time reference: " << this->packing_data.name << '\n';
      // Print message and terminate.
      TrickHLA::DebugHandler::terminate_with_message( errmsg.str() );
   }

   // Mark this as initialized.
   RefFrameBase::initialize();
}

/*!
 * @job_class{scheduled}
 */
void JEODRefFrameState::pack_from_working_data()
{
   int iinc;

   // Set the reference frame name and parent frame name.
   // if ( packing_data.name != NULL ) {
   // NOTE: We don't currently support renaming an ReferenceFrame for JEOD
   // based applications.  The changed name is updated in the RefFrameBase
   // name attribute but we do not do anything with it now.
   //}

   // if ( packing_data.parent_name != NULL ) {
   // NOTE: We don't currently support reparenting a ReferenceFrame for JEOD
   // based applications.  The changed the ReferencFrame parent name is
   // ignored for now.
   //}

   // Pack the data.
   // Position and velocity vectors.
   for ( iinc = 0; iinc < 3; ++iinc ) {
      packing_data.state.pos[iinc] = ref_frame_state->trans.position[iinc];
      packing_data.state.vel[iinc] = ref_frame_state->trans.velocity[iinc];
   }
   // Attitude quaternion.
   packing_data.state.att.scalar = ref_frame_state->rot.Q_parent_this.scalar;
   for ( iinc = 0; iinc < 3; ++iinc ) {
      packing_data.state.att.vector[iinc] = ref_frame_state->rot.Q_parent_this.vector[iinc];
      packing_data.state.ang_vel[iinc]    = ref_frame_state->rot.ang_vel_this[iinc];
   }
   // Time tag for this state data.
   // FIXME: Need to check if get_scenario_time is really what we want here?
   packing_data.state.time = get_scenario_time();

   if ( debug ) {
      cout << "JEODRefFrameState::pack_from_working_data():" << __LINE__ << '\n'
           << "\tSim Sec: " << exec_get_sim_time() << '\n'
           << "\tSeconds: " << ( time_tt->trunc_julian_time * 86400.0 ) << '\n'
           << "\tDate: " << time_tt->calendar_year
           << "-" << time_tt->calendar_month
           << "-" << time_tt->calendar_day
           << "::" << time_tt->calendar_hour
           << ":" << time_tt->calendar_minute
           << ":" << time_tt->calendar_second << '\n'
           << '\n';
   }
}

/*!
 * @job_class{scheduled}
 */
void JEODRefFrameState::unpack_into_working_data()
{
   // If the HLA attribute has changed and is remotely owned (i.e. is
   // coming from another federate) then override our simulation state with the
   // incoming value.  If we locally own the attribute then we do not want to
   // override it's value.  If we did not do this check then we would be
   // overriding state of something we own and publish with whatever value
   // happen to be in the local variable, which would cause data corruption of
   // the state.  We always need to do this check because ownership transfers
   // could happen at any time or the data could be at a different rate.

   // Set the reference frame name and parent frame name.
   if ( name_attr->is_received() ) {
      // NOTE: We don't currently support renaming a ReferenceFrame for JEOD
      // based applications.  The changed name is updated in the RefFrameBase
      // name attribute but we do not do anything with it now.
   }

   if ( parent_name_attr->is_received() ) {
      // NOTE: We don't currently support reparenting a ReferenceFrame for JEOD
      // based applications.  The changed the ReferencFrame parent name is
      // ignored for now.
   }

   // Unpack the ReferenceFrame space-time coordinate state.
   if ( state_attr->is_received() ) {

      // Unpack the data.
      // Position and velocity vectors.
      for ( int iinc = 0; iinc < 3; ++iinc ) {
         ref_frame_state->trans.position[iinc] = packing_data.state.pos[iinc];
         ref_frame_state->trans.velocity[iinc] = packing_data.state.vel[iinc];
      }
      // Attitude quaternion.
      ref_frame_state->rot.Q_parent_this.scalar = packing_data.state.att.scalar;
      for ( int iinc = 0; iinc < 3; ++iinc ) {
         ref_frame_state->rot.Q_parent_this.vector[iinc] = packing_data.state.att.vector[iinc];
         ref_frame_state->rot.ang_vel_this[iinc]         = packing_data.state.ang_vel[iinc];
      }
   }

   if ( debug ) {
      cout << "JEODRefFrameState::unpack_into_working_data():" << __LINE__ << '\n'
           << "\tSim Sec: " << exec_get_sim_time() << '\n'
           << "\tSeconds: " << ( time_tt->trunc_julian_time * 86400.0 ) << '\n'
           << "\tDate: " << time_tt->calendar_year
           << "-" << time_tt->calendar_month
           << "-" << time_tt->calendar_day
           << "::" << time_tt->calendar_hour
           << ":" << time_tt->calendar_minute
           << ":" << time_tt->calendar_second << '\n'
           << '\n';
   }
<<<<<<< HEAD

   return;
}

/*!
 * @job_class{scheduled}
 */
void JEODRefFrameState::print_data( std::ostream &stream )
{
   double euler_angles[3];
   double rad_to_deg = ( 180.0 / M_PI );

   // Call the RefFrameBase print_data method.
   RefFrameBase::print_data();

   // Compute the attitude Euler angles.
   jeod::Orientation attitude( ref_frame_state->rot.Q_parent_this );
   attitude.set_euler_sequence( jeod::Orientation::EulerXYZ );
   attitude.get_euler_angles( euler_angles );

   // Set the print precision.
   stream.precision( 15 );

   stream << "\ttime:   " << ( time_tt->trunc_julian_time * 86400.0 ) << endl;
   stream << "\tposition: "
          << "\t\t" << ref_frame_state->trans.position[0] << ", "
          << "\t\t" << ref_frame_state->trans.position[1] << ", "
          << "\t\t" << ref_frame_state->trans.position[2] << endl;
   stream << "\tvelocity: "
          << "\t\t" << ref_frame_state->trans.velocity[0] << ", "
          << "\t\t" << ref_frame_state->trans.velocity[1] << ", "
          << "\t\t" << ref_frame_state->trans.velocity[2] << endl;
   stream << "\tattitude (s,v): "
          << "\t\t" << ref_frame_state->rot.Q_parent_this.scalar << "; "
          << "\t\t" << ref_frame_state->rot.Q_parent_this.vector[0] << ", "
          << "\t\t" << ref_frame_state->rot.Q_parent_this.vector[1] << ", "
          << "\t\t" << ref_frame_state->rot.Q_parent_this.vector[2] << endl;
   stream << "\tattitude (RPY){deg}: "
          << "\t\t" << euler_angles[0] * rad_to_deg << ", "
          << "\t\t" << euler_angles[1] * rad_to_deg << ", "
          << "\t\t" << euler_angles[2] * rad_to_deg << endl;
   stream << "\tangular velocity: "
          << "\t\t" << ref_frame_state->rot.ang_vel_this[0] << ", "
          << "\t\t" << ref_frame_state->rot.ang_vel_this[1] << ", "
          << "\t\t" << ref_frame_state->rot.ang_vel_this[2] << endl;
   stream << endl;

   return;
=======
>>>>>>> 2c4b2c5c
}<|MERGE_RESOLUTION|>--- conflicted
+++ resolved
@@ -262,9 +262,6 @@
            << ":" << time_tt->calendar_second << '\n'
            << '\n';
    }
-<<<<<<< HEAD
-
-   return;
 }
 
 /*!
@@ -311,6 +308,4 @@
    stream << endl;
 
    return;
-=======
->>>>>>> 2c4b2c5c
 }