--- conflicted
+++ resolved
@@ -395,7 +395,6 @@
  */
 void RefFrameBase::set_object( TrickHLA::Object *mngr_obj )
 {
-<<<<<<< HEAD
    // Check for initialization.
    if ( initialized ) {
       ostringstream errmsg;
@@ -404,10 +403,6 @@
       // Print message and terminate.
       TrickHLA::DebugHandler::terminate_with_message( errmsg.str() );
    }
-=======
-   char *new_c_str = static_cast< char * >( TMM_declare_var_1d( "char", cpp_string.length() + 1 ) );
-   strncpy( new_c_str, cpp_string.c_str(), cpp_string.length() + 1 );
->>>>>>> 678732ec
 
    // Assign the object.
    this->object = mngr_obj;
