/*!
@file TrickHLA/Int64Interval.cpp
@ingroup TrickHLA
@brief This class represents the HLA Interval time.

@copyright Copyright 2019 United States Government as represented by the
Administrator of the National Aeronautics and Space Administration.
No copyright is claimed in the United States under Title 17, U.S. Code.
All Other Rights Reserved.

\par<b>Responsible Organization</b>
Simulation and Graphics Branch, Mail Code ER7\n
Software, Robotics & Simulation Division\n
NASA, Johnson Space Center\n
2101 NASA Parkway, Houston, TX  77058

@tldh
@trick_link_dependency{Int64BaseTime.cpp}
@trick_link_dependency{Int64Time.cpp}
@trick_link_dependency{Int64Interval.cpp}
@trick_link_dependency{Types.cpp}

@revs_title
@revs_begin
@rev_entry{Robert G. Phillips, Titan Corp., DIS, October 2004, --, Initial implementation for ISS HTV Sim}
@rev_entry{Dan Dexter, NASA ER7, TrickHLA, March 2019, --, Version 2 origin.}
@rev_entry{Edwin Z. Crues, NASA ER7, TrickHLA, March 2019, --, Version 3 rewrite.}
@rev_entry{Dan Dexter, NASA ER6, TrickHLA, July 2020, --, Changed function names to match TrickHLA coding style.}
@revs_end

*/

// System include files.
#include <cmath>
#include <cstdint>
#include <limits>
#include <sstream>
#include <stdio.h>
#include <string>

// TrickHLA include files.
#include "TrickHLA/Int64BaseTime.hh"
#include "TrickHLA/Int64Interval.hh"
#include "TrickHLA/Types.hh"

using namespace std;
using namespace TrickHLA;

/*!
 * @job_class{initialization}
 */
Int64Interval::Int64Interval(
   int64_t const value )
{
   set( value );
}

/*!
 * @job_class{initialization}
 */
Int64Interval::Int64Interval(
   double const value )
{
   set( value );
}

/*!
 * @job_class{initialization}
 */
Int64Interval::Int64Interval(
   RTI1516_NAMESPACE::LogicalTimeInterval const &value )
{
   set( value );
}

/*!
 * @job_class{initialization}
 */
Int64Interval::Int64Interval(
   RTI1516_NAMESPACE::HLAinteger64Interval const &value )
   : hla_interval( value )
{
   return;
}

/*!
 * @job_class{initialization}
 */
Int64Interval::Int64Interval(
   Int64Interval const &value )
   : hla_interval( value.get_base_time() )
{
   return;
}

/*!
 * @job_class{shutdown}
 */
Int64Interval::~Int64Interval()
{
   return;
}

int64_t Int64Interval::get_seconds() const
{
<<<<<<< HEAD
   return ( (int64_t)( this->hla_interval.getInterval() / MICROS_MULTIPLIER ) );
=======
   return ( (int64_t)( this->hla_interval.getInterval() / Int64BaseTime::get_base_time_multiplier() ) );
>>>>>>> ee74965a
}

int64_t Int64Interval::get_fractional_seconds() const
{
<<<<<<< HEAD
   return ( (int32_t)( this->hla_interval.getInterval() % MICROS_MULTIPLIER ) );
=======
   return ( (int32_t)( this->hla_interval.getInterval() % Int64BaseTime::get_base_time_multiplier() ) );
>>>>>>> ee74965a
}

int64_t Int64Interval::get_base_time() const
{
   return ( this->hla_interval.getInterval() );
}

double Int64Interval::get_time_in_seconds() const
{
   double const seconds    = (double)get_seconds();
   double const fractional = (double)get_fractional_seconds() / (double)Int64BaseTime::get_base_time_multiplier();
   return ( seconds + fractional );
}

bool Int64Interval::is_zero() const
{
   return this->hla_interval.isZero();
}

bool Int64Interval::is_zero() const
{
   return this->hla_interval.isZero();
}

wstring Int64Interval::to_wstring() const
{
   ostringstream msg;
   msg << "Int64Interval<" << get_time_in_seconds() << ">";
   wstring wstr;
   wstr.assign( msg.str().begin(), msg.str().end() );
   return wstr;
}

void Int64Interval::set(
   int64_t const value )
{
   this->hla_interval = value;
}

void Int64Interval::set(
   double const value )
{
<<<<<<< HEAD
   this->hla_interval = to_microseconds( value );
=======
   this->hla_interval = Int64BaseTime::to_base_time( value );
>>>>>>> ee74965a
}

void Int64Interval::set(
   RTI1516_NAMESPACE::LogicalTimeInterval const &value )
{
   RTI1516_NAMESPACE::HLAinteger64Interval const &t = dynamic_cast< RTI1516_NAMESPACE::HLAinteger64Interval const & >( value );

   this->hla_interval = t.getInterval();
<<<<<<< HEAD
}

int64_t Int64Interval::to_microseconds(
   double const value )
{
   // Do a range check on the double value in seconds.
   if ( value > MAX_LOGICAL_TIME_SECONDS ) {
      return MAX_VALUE_IN_MICROS;
   } else if ( value < -MAX_LOGICAL_TIME_SECONDS ) {
      return -MAX_VALUE_IN_MICROS;
   }

   // A more efficient way to calculate the time in microseconds by avoiding fmod().
   double        seconds;
   int64_t const micros = (int64_t)round( modf( value, &seconds ) * MICROS_MULTIPLIER );
   return ( ( (int64_t)seconds * MICROS_MULTIPLIER ) + micros );

   //   int64_t const seconds = (int64_t)trunc( value );
   //   int64_t const micros  = ( seconds >= 0 ) ? (int64_t)( fmod( value * MICROS_MULTIPLIER, MICROS_MULTIPLIER ) + 0.5 )
   //                                            : (int64_t)( fmod( value * MICROS_MULTIPLIER, MICROS_MULTIPLIER ) - 0.5 );
   //   return ( ( seconds * MICROS_MULTIPLIER ) + micros );
}

double Int64Interval::to_seconds(
   int64_t const usec )
{
   double const seconds = (double)( usec / (int64_t)MICROS_MULTIPLIER );
   double const micros  = (double)( usec % (int64_t)MICROS_MULTIPLIER ) / (double)MICROS_MULTIPLIER;
   return ( seconds + micros );
=======
>>>>>>> ee74965a
}<|MERGE_RESOLUTION|>--- conflicted
+++ resolved
@@ -103,20 +103,12 @@
 
 int64_t Int64Interval::get_seconds() const
 {
-<<<<<<< HEAD
-   return ( (int64_t)( this->hla_interval.getInterval() / MICROS_MULTIPLIER ) );
-=======
    return ( (int64_t)( this->hla_interval.getInterval() / Int64BaseTime::get_base_time_multiplier() ) );
->>>>>>> ee74965a
 }
 
 int64_t Int64Interval::get_fractional_seconds() const
 {
-<<<<<<< HEAD
-   return ( (int32_t)( this->hla_interval.getInterval() % MICROS_MULTIPLIER ) );
-=======
    return ( (int32_t)( this->hla_interval.getInterval() % Int64BaseTime::get_base_time_multiplier() ) );
->>>>>>> ee74965a
 }
 
 int64_t Int64Interval::get_base_time() const
@@ -159,11 +151,7 @@
 void Int64Interval::set(
    double const value )
 {
-<<<<<<< HEAD
-   this->hla_interval = to_microseconds( value );
-=======
    this->hla_interval = Int64BaseTime::to_base_time( value );
->>>>>>> ee74965a
 }
 
 void Int64Interval::set(
@@ -172,36 +160,5 @@
    RTI1516_NAMESPACE::HLAinteger64Interval const &t = dynamic_cast< RTI1516_NAMESPACE::HLAinteger64Interval const & >( value );
 
    this->hla_interval = t.getInterval();
-<<<<<<< HEAD
-}
 
-int64_t Int64Interval::to_microseconds(
-   double const value )
-{
-   // Do a range check on the double value in seconds.
-   if ( value > MAX_LOGICAL_TIME_SECONDS ) {
-      return MAX_VALUE_IN_MICROS;
-   } else if ( value < -MAX_LOGICAL_TIME_SECONDS ) {
-      return -MAX_VALUE_IN_MICROS;
-   }
-
-   // A more efficient way to calculate the time in microseconds by avoiding fmod().
-   double        seconds;
-   int64_t const micros = (int64_t)round( modf( value, &seconds ) * MICROS_MULTIPLIER );
-   return ( ( (int64_t)seconds * MICROS_MULTIPLIER ) + micros );
-
-   //   int64_t const seconds = (int64_t)trunc( value );
-   //   int64_t const micros  = ( seconds >= 0 ) ? (int64_t)( fmod( value * MICROS_MULTIPLIER, MICROS_MULTIPLIER ) + 0.5 )
-   //                                            : (int64_t)( fmod( value * MICROS_MULTIPLIER, MICROS_MULTIPLIER ) - 0.5 );
-   //   return ( ( seconds * MICROS_MULTIPLIER ) + micros );
-}
-
-double Int64Interval::to_seconds(
-   int64_t const usec )
-{
-   double const seconds = (double)( usec / (int64_t)MICROS_MULTIPLIER );
-   double const micros  = (double)( usec % (int64_t)MICROS_MULTIPLIER ) / (double)MICROS_MULTIPLIER;
-   return ( seconds + micros );
-=======
->>>>>>> ee74965a
 }